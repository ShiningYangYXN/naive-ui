--- conflicted
+++ resolved
@@ -4,12 +4,6 @@
 
 ### Fixes
 
-<<<<<<< HEAD
-- Fix `German` i18n, closes [#4306](https://github.com/tusen-ai/naive-ui/issues/4306).
-
-### Feats
-
-=======
 - Fix `n-notification`'s `description` does not wrap when there is English, closes [#4609](https://github.com/tusen-ai/naive-ui/issues/4609).
 - Fix `n-dynamic-input` can't access `value[index]` by `index` passed in `on-remove` prop.
 - Fix `n-dynamic-input` doesn't return correct `index` in `on-create` callback.
@@ -38,7 +32,6 @@
 - Update `zhTW` locale.
 - Add `faIR` locale.
 
->>>>>>> d190ca3e
 ## 2.34.3
 
 ### Fixes
