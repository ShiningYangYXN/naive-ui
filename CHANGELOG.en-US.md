--- conflicted
+++ resolved
@@ -1,10 +1,8 @@
 # CHANGELOG
 
-<<<<<<< HEAD
-=======
 ## 2.40.2
 
-`xxxx-xx-xx`
+`2025-11-26`
 
 ### Fixes
 
@@ -27,7 +25,6 @@
 - `n-input` adds `font-weight` theme variable
 - `n-data-table` adds `get-csv-header` and `get-csv-cell` props, closes [#6542](https://github.com/tusen-ai/naive-ui/issues/6542).
 
->>>>>>> d507910f
 ## 2.40.1
 
 `2024-09-26`
