# CHANGELOG

## Pending

<<<<<<< HEAD
## Feats

- `n-tree` support `disabled` & `checkboxDisabled` on option.
- `n-input-number` support keyboard events ArrowUp and ArrowDown operations.

## Fixes

- `n-tree` click on indent won't trigger select in block line mode.
=======
### Breaking Changes

- `n-a`'s `to` prop is removed. Now if you want to use `n-a` like a router link, you can follow the doc site.

### Feats

### Fixes

- Fix `n-cascader` text blur in win10 Chrome.
>>>>>>> 2317e1ea

## 2.11.12 (2020-06-16)

### Feats

- `n-drawer-content` add `closable` prop, closes [#139](https://github.com/TuSimple/naive-ui/issues/139).
- `n-element` pass `themeVars` to default slot.
- `n-element` add `abstract` prop.

### Fixes

- Fix `n-radio-group` doesn't trigger form item validation.
- Fix `n-auto-complete` customizing input not working.

## 2.11.11 (2021-06-15)

### Feats

- `n-tag` add `RTL` support

### Fixes

- Move `vue` & `vue-router` to peer dependencies to avoid redundant bundle.

## 2.11.9 (2021-06-15)

### Feats

- `n-space` supports wai-aria.
- `n-button-group` supports wai-aria.
- `n-progress` supports wai-aria.
- `n-menu` supports use `<a />` and `<router-link />` as label, closes [#84](https://github.com/TuSimple/naive-ui/issues/84).
- `n-input-number` add `show-button` prop.
- `n-rate` support `default` slot for icon customizing.
- `n-rate` add color prop.
- `n-rate` add size prop.

### Fixes

- Fix `n-card`'s `header-style` it not applied to header. [#103](https://github.com/TuSimple/naive-ui/issues/103)
- Fix `n-dialog` misses `destroyAll` method.
- Fix `n-data-table` misses `on-update-sorter`, `on-update-filters`, `on-update-page` and `on-update-page-size` props.

## 2.11.8 (2021-06-13)

### Feats

- `n-data-table` exports `DataTableCreateRowClassName`, `DataTableCreateRowKey` and `DataTableCreateRowProps` type.

### Fixes

- Fix `n-calendar`'s `on-update:value` prop type.
- Fix `n-form-item`'s style attribute `grid-template-columns` influence on the layout of child elements. [#93](https://github.com/TuSimple/naive-ui/pull/93)
- Fix `n-data-table`'s prop types of `rowKey`, `rowClassName`, `rowProps`, `summary` aren't compatible with expected value.

## 2.11.7 (2021-06-12)

### Fixes

- Fix `n-slider` doesn't prevent scrolling when touchstart.
- Fix `n-color-picker`'s default value doesn't follow modes.
- Fix not `lodash` & `lodash-es` type.

## 2.11.6 (2021-06-11)

### Feats

- `n-spin`'s `size` prop support number.
- `n-date-picker` add `footer` slot.

### Fixes

- Fix `n-slider` doesn't support touch events
- Fix `n-button` causes crash when it's imported in script inside head tag. [#68](https://github.com/TuSimple/naive-ui/pull/68)
- Fix `n-spin` animation shifts.
- Fix `n-menu` lack `on-update-value` and `on-update-expanded-keys` props.
- Fix `n-popconfirm` icon slot not working.
- Fix `n-tabs` logs useless info.
- Fix `n-color-picker` set `modes` not working. [#77](https://github.com/TuSimple/naive-ui/issues/77)

## 2.11.5 (2021-06-10)

### Feats

- `n-dropdown` add `disabled` prop
- `n-card` add `:target` style

### Fixes

- Fix `n-popover` sometimes won't sync position in manual mode.
- Fix `n-transfer`'s empty icon is no toggling transition.
- Fix `n-message` API option is not optional.
- Fix `n-calendar` date calculate incorrectly.
- Fix `n-input` misses the `password` type declaration.
- Fix `n-menu` the type definition of `extra` property of menu and submenu.
- Fix `n-dropdown` mouse cursor is not pointer.

## 2.11.4

### Feats

- `n-button` supports wai-aria.
- `n-card` supports wai-aria.
- `n-switch` supports wai-aria.
- `n-menu` supports basic wai-aria.
- `n-divider` supports basic wai-aria.
- `n-data-table` add `row-props` prop.
- `n-date-picker` add `ranges` prop.

### Fixes

- Fix `n-tab-pane` `display-directive` not working.
- Fix `n-drawer` animation.
- Fix `n-scrollbar`'s track may be overlayed in chrome windows.

## 2.11.3

- Fix `n-collapse` `default-expanded-names` not working.

## 2.11.2

### Fixes

- Fix `n-dropdown` default placement is not `bottom`.
- Fix `n-date-picker`'s input theme is not set in `date` & `datetime` type.
- Fix `n-config-provider` doesn't merge inherited theme.

### Feats

- `n-collapse` add `arrow` slot

## 2.11.1

Update package.json & README.md.

## 2.11.0

### Breaking Changes

- `n-affix`'s `listen-to` prop is `document` by default (first scrollable parent before).

### Feats

- `n-affix`'s `listen-to` prop support `Window | Document | HTMLElement`.
- `n-anchor` add `offset-target` prop.
- `n-select` add `virtual-scroll` prop.
- `n-select` add `consistent-menu-width` prop.
- `n-date-picker` update value after confirm is clicked.

### Fixes

- Fix `n-date-picker` doesn't disable start date correctly when value is empty.
- Fix `n-input-number` not restore valid value after blur.
- Fix `n-date-picker` display selected date when value is null in date mode.

### Deprecated

- `n-affix`'s `offset-top` prop is deprecated, please use `trigger-top` instead.
- `n-affix`'s `offset-bottom` prop is deprecated, please use `trigger-bottom` instead.
- `n-anchor`'s `listen-to` prop is removed.

## 2.10.0

### Breaking Changes

- `n-popover`'s `placement` prop default value is set to `'top'`.

### Feats

- `n-tabs` add `on-close` prop.
- `n-tabs` add `on-add` prop.
- `n-tabs` add `tab` slot.
- `n-tab-pane`'s `tab` prop support render function & VNode.
- `n-tabs`'s `type` prop support `'line'` option.
- `n-tabs` add box shadow to indicate scroll status.
- `n-tabs` add `pane-style` prop

### Fixes

- Fix `n-layout`'s `scrollTo` not working when using native scrollbar.

### Deprecated

- `n-tab-pane`'s `label` prop is deprecated. Please use `tab` prop instead.

## 2.9.0

### Breaking Changes

- `n-layout-sider` removed `show-content` prop. Please use `show-collapsed-content` instead.

### Feats

- `n-data-table` support tree data.
- `n-data-table` add `cascade` prop.
- `n-data-table` add `children-key` prop.
- `n-data-table` add `indent` prop.
- `n-button` add `tag` prop.
- `n-data-table` add `table-layout` prop.
- `n-tree` add `block-line` prop.
- `n-tree` support drag & drop.
- `n-menu` add `inverted` prop.
- `n-dropdown` add `inverted` prop.
- `n-tabs` add `addable` prop.
- `n-tabs` add `tab-style` prop.
- `n-tabs` add `tabs-padding` prop.
- `n-tabs` add `default-value` prop.
- `n-layout-sider` & `n-layout-footer` & `n-layout-header` add `inverted` prop.
- `n-data-table`'s `max-height` & `min-height` prop accept CSS value.
- `n-layout` & `n-layout-content` add `embedded` prop.

### Fixes

- `n-layout` & `n-layout-sider`'s `scrollTo` not working with native scrollbar.
- `n-layout-sider`'s `collapse-mode` not working.
- Internal selection component's theme peers has wrong key for popover.

## 2.8.0

### Perf

- Optimize `n-data-table` init render count.
- Optimize `n-select` open duration after first opening.
- Optimize `n-anchor` scroll performance.

### Feats

- `n-tree` add `virtual-scroll` prop.
- `n-data-table` add `virtual-scroll` prop.
- `n-cascader` add `virtual-scroll` prop.
- `n-pagination` add `item-count` prop.
- `n-pagination` add `prefix` prop.
- `n-pagination` add `prefix` slot.
- `n-pagination` add `suffix` prop.
- `n-pagination` add `suffix` slot.
- `n-input` add `show-count` prop.

### Fixes

- Fix `n-layout-sider` doesn't show menu after collapsed.
- Fix `n-input-number` doesn't reset to origin value when blur with invalid value.
- Fix `n-pagination` doesn't update page in uncontrolled mode.

## 2.7.4

### Feats

- `n-form-item` works without `n-form`.

### Fixes

- Fix `n-checkbox` check mark not displayed.
- Fix `n-date-picker` icon transition style in trigger.
- Fix `n-p`, `n-ol`, `n-ul` margin bottom is not 0 when they are last child.
- Fix `n-checkbox-group` not working in uncontrolled mode.
- Fix `n-data-table` clear check all in table now working.

## 2.7.3

### Feats

- `n-data-table` highlight sorted col.
- `n-data-table` col add `render-filter` prop.
- `n-data-table` col add `render-filter-icon` prop.

### Fixes

- `n-data-table` fixed column box-shadow more clear in dark theme.
- Fix `n-color-picker` value has line wrap.
- Fix `n-form` FormRuleItem.trigger types.

## 2.7.2

### Feats

- `n-data-table` add `summary` prop.
- `n-data-table` add `options` on `'type=selection'` column.

### Fixes

- Fix `n-layout` overflow on horizontal direction.

## 2.7.1

### Feats

- `n-checkbox` add `focusable` prop.
- `n-cascader` add `action` slot.

### Fixes

- Fix `n-cascader` loading triggered when click checkbox.
- Fix `n-cascader` menu mask style.

## 2.7.0

### Breaking Changes

- `n-drawer` doesn't have padding by default. `n-drawer-content` is provided to fill the drawer.

## 2.6.0

### Feats

- `n-drawer` add `content-style` prop.
- `n-layout` add `content-style` prop.
- `n-layout-sider` add `content-style` prop.

### Feats

- `n-config-provider` Add `cls-prefix` prop.

### Fixes

- Fix `n-popover` may influence other popover when static props is hoisted.

## 2.5.1

### Feats

- `n-color-picker` add `show-alpha` prop.

### Fixes

- Fix `n-select` default `fallback-option` breaks the component.

## 2.5.0

### Feats

- Add `n-skeleton` component.
- Add `n-calendar` component.
- Add `n-color-picker` component.
- `n-date-picker` locale add `firstDayOfWeek`.
- `n-select` add `showArrow` prop.

### Fixes

- Fix `n-date-picker` trigger has no focus style in focus is in panel.
- Fix `n-button` loading's fade-in transtion drifts.
- Fix `n-time-picker` close animation drifts in `n-date-picker`.
- Fix detached components in popover should stay in popover.

## 2.4.2

### Feats

- Add `n-form-item-gi` component.

### Fixes

- Fix `n-ellipsis` & `n-data-table` ellpisis cell mis-vertical-aligned.
- Fix `n-select` filterable doesn't work with composite events.

## 2.4.1

### Fixes

- Fix `n-select` caret color in single filter mode.
- Fix `n-select` menu action part can't be focused.

## 2.4.0

### Feats

- Add `n-image` component.
- Add `n-global-style` component.
- Add `n-theme-editor` component.
- Add `n-page-header` component.
- `n-statistic` add `label` slot.
- `n-breadcrumb-item` add `separator` slot & prop.
- `n-button` add `bordered` prop.
- `n-card` add `footer-style` prop.

### Refactors

- Refactor `n-statistic`'s style
- `n-menu` add `options` prop to replace `items` prop, `items` prop is deprecated.

### Fixes

- Fix `n-anchor` `ignore-gap` not working
- Fix `n-collapse` content is truncated by `overflow: hidden`.
- Fix `n-select` tag text overflow.
- Fix `n-popover` doesn't hide as expected in mobile phone.

## 2.3.1

### Fixes

- Fix `n-layout-sider` horizontal content overflows.

## 2.3.0

### Breaking Changes

- Collapsing won't work for `n-layout-sider` with `position="absolute"`.
- For `n-layout` contains `n-layout-sider` as a direct child `has-sider` must be set.

## 2.2.0

### Feats

- Add `n-mention` component.
- `n-data-table` supports expanding rows.

### Fixes

- Fix `n-input` focused background color not correct in warning & error status in dark theme.
- Fix `n-input` caret color not correct in warning & error status.
- Fix `n-select`'s namespace not correct.
- Fix `n-cascader`'s namespace not correct.
- Fix `n-input` in textarea mode can't select text.
- Fix `n-input` in textarea mode has no box-shadow.
- Fix `n-input` in textarea mode `autosize` line not correct due to inconsistant font family.
- Fix `n-input` in textarea mode `autosize` rows not changed if props.value is changed from outside.

### Refactors

- Change `n-empty`'s icon and make it size larger

## 2.1.3

### Fixes

- Fix `n-data-table` has no right border of non-last td.
- Fix `n-data-table` header has no enough width when table width is more than `scroll-x`

## 2.1.2

### Feats

- `n-data-table`'s column add `colSpan` and `rowSpan` prop.
- `n-data-table`'s column add `titleColSpan` prop.

### Fixes

- Fix `n-dropdown` with `x` and `y` set logs errors when mouse move outside it.

## 2.1.1

### Fixes

- Fix `n-select` selection overflow counter wrong popover trigger area

## 2.1.0

### Breaking Changes

- `n-popover` default `duration` is set to `100`.
- `n-popover` default `delay` is set to `100`.
- `n-tooltip` default `showArrow` is set to `true`.

### Feats

- `n-config-provider` prop `theme-overrides` support inheritance.
- `n-card` add `hoverable` prop.
- `n-select` add `max-tag-count` prop.
- `n-cascader` add `max-tag-count` prop.
- `n-popover` add `get-disabled` prop.
- add `n-ellipsis` component.
- `n-popover`'s `width` prop add `'trigger'` option.
- `n-data-table`'s columns's `ellipsis` prop can be set as props of `n-ellipsis`.

### Fixes

- Fix `n-cascader` menu appears after click clear button.
- Fix `n-card`'s action not placed at bottom after style height is set.
- Fix `n-popover`'s `duration` and `delay` prop works unexpectly.

## 2.0.1

### Feats

- `n-layout-sider` add `default-collapsed` prop.
- `n-modal` support custom position.

### Fixes

- Fix `n-menu` tooltip of `n-menu-item` won't show when vertical collapsed.
- Fix `n-menu` `collapsed-icon-size` not working.
- Fix `n-menu` callback props validate array with error.
- Fix `n-layout-sider` toggle button is covered.

## 2.0.0

See vue3.md

## 1.6.0

### Fixes

- Fix the problem that `n-auto-complete`'s menu can't be closed when use `textarea` as input.
- Fix the problem that nested `n-icon` is not flattened.
- Fix the problem that `n-date-picker` has no year in panel when type is `date` and `datetime`.

### Features

- `n-button` add `dashed` props
- Add `n-space` component.
- Make `n-drawer` content scrollable.

### Localization

- Add zhCN for `n-log`

## 1.5.5 (2020-08-15)

### Breaking Changes

- Fix all typos of `separator`. (Originally it was `seperator`.)

### Fixes

- Fix the problem that when theme is not set, style errors will be logged.
- Fix the text color of `n-select`'s placeholder when `single` `filterable`.

## 1.5.4 (2020-08-08)

### Fixes

- Fix the problem that Message, Notification, Confirm doesn't follow theme change.

## 1.5.3 (2020-07-23)

### Fixes

- Fix the problem that `n-select` display with mistakes when `placeholder` is empty.

## 1.5.2 (2020-07-22)

### Fixes

- Fix the problem that `n-radio` can not be focused.
- Fix the problem that `n-data-table`'s `max-height` style is broken. https://bugs.chromium.org/p/chromium/issues/detail?id=1107223

### Refactors

- Refactor `n-tag` styles.

## 1.5.1 (2020-07-20)

### Features

- Add `disabled` for `n-time-picker`.

### Fixes

- Fix the child elements of `n-radio` cannot focus.

## 1.5.0 (2020-07-09)

### Breaking Changes

- Refactor experimental setting primary color feature.

### Fixes

- Fix some style glitches.

## 1.4.1 (2020-06-23)

### Features

- Add `autofocus` for `n-select`.

## 1.4.0 (2020-06-19)

### Breaking Changes

- `n-menu` doesn't support slot API anymore.

### Features

- Add experimental setting primary color feature.

## 1.3.5 (2020-06-06)

### Features

- Add `attr-type` for `n-button`

### Fixes

- Fix the problem that if `n-input` is too width, its inner input elements' width won't expand.
- Fix style glitches of border of a `n-input-number` inside a `n-input-group`.

## 1.3.4 (2020-06-05)

### Fixes

- Fix the problem that `n-a`'s `to` prop can't be a object.

## 1.3.3 (2020-06-03)

### Features

- Add `$NOs.theme` to get the current theme of the OS.

## 1.3.2 (2020-06-02)

### Fixes

- Fix the problem that `n-log`'s loading indicator uses monospace font.
- Fix the problem that icon-related class name isn't applied properly.

## 1.3.1 (2020-06-01)

### Fixes

- Fix the problem that checkbox in the selection column of `n-data-table` is not center aligned.
- Fix the problem that header of `n-data-table` has no border-color transition.
- Fix the problem that `show-icon` & `closable` & `bordered` props of `$NConfirm` don't work.

### Features

- Add and adjust some colors in the style scheme of `n-config-consumer`.

## 1.3.0 (2020-06-01)

### Breaking Changes

- Default UI CSS bundle won't include external font files. If you need using it you should import it explicitly.

### Features

- Add `themed-style` prop on `n-layout`.

### Fixes

- Fix the problem that round toggle button won't rotate `n-layout-sider` when collapsed status is changed.
- Fix the problem that `n-form-item`'s feedback has no leave animation if it is set at first.
- Fix the problem that max-height related styles of `n-data-table` are applied all the time.
- Fix some style glitches.

### Refactors

- Refactor some components' styles in the light theme.

## 1.2.1 (2020-05-29)

### Fixes

- Fix the problem that `n-slider` tooltip has no z-index.

## 1.2.0 (2020-05-29)

### Features

- Add `feedback` and `validation-status` props for `n-form-item`.

## 1.1.5 (2020-05-28)

### Features

- Add `display-directive` prop for `n-collapse` and `n-collapse-item`.
- Add `class` and `style` prop for `n-select`'s `option`.
- Add `debug` prop for `n-select`.

### Fixes

- Fix the problem that `n-select` can still be cleared when disabled.

## 1.1.4 (2020-05-28)

### Fixes

- Fix the problem that the input value of `n-select` may be modified directly.

### Refactors

- An UI instance can be install to a Vue instance for no more than once.

## 1.1.3 (2020-05-20)

### Chores

- Update css-render dependencies.

### Fixes

- Fix the problem that `n-transfer`'s animation disorder when value changes.

## 1.1.2 (2020-05-19)

### Features

- Add content slot for `n-step`.
- Add `label` prop for `n-checkbox`.

### Performance Improvements

- All placeable components register listeners on demand.
- Use cache when finding scrollable parent node.
- Imporve performance of `n-button`'s beforeDestroy.
- Reduce the useless re-rendering of `n-checkbox` when checked status isn't changed.
- Imporve performance of text typed `n-avatar`.

## 1.1.1 (2020-05-18)

### Fixes

- Update css-render dependencies.
- Color of default typed button icon.

### Performance Improvements

- Reduce useless re-renders of `n-menu-item`.
- Reduce useless re-renders of doc page.

### Refactors

- Refactor the codes of `n-nimbus-service-layout` for performance reason, may be there will be some bugs.

## 1.1.0 (2020-05-16)

### Features

- `n-button` now accepts custom color.

### Refactors

- Replace all $slots by $scopedSlots for better robustness.
- Move some static button styles inside button component to create dynamically.

## 1.0.14 (2020-05-15)

### Fixes

- Fix the problem that `line` typed `n-tabs`'s line position stays still when `activeName` changes.
- Fix the problem that `n-tabs` scroll button is not triggered when tabs' width changes.
- Fix the problem that height change of `n-tabs` will unexpectly trigger some re-render callbacks.

## 1.0.13 (2020-05-14)

### Fixes

- Fix the problem that label slot of the `n-form-item-col` & `n-form-item-row` cannot display.

## 1.0.12 (2020-04-30)

### Fixes

- Fix the problem that some CSS length props are badly formated.

## 1.0.11 (2020-04-30)

### Features

- Add `fallback-option` prop for `n-select` to deal with the value with no corresponding option.

### Fixes

- Fix the problem that `max-height` and `min-height` are ill displayed on `n-data-table`.

### Breaking Changes

- `n-data-table`'s `max-height` and `min-height` will be applied to the entire table part, not only body.
- `n-select` will display value with no corrensponding option.

## 1.0.10 (2020-04-28)

### Features

- Add `arrow-placement` prop on `n-collapse`.
- Add `arrow` slot on `n-collapse-item`.

### Fixes

- Fix the problem that detachable components detached in wrong place when nested like `modal > drawer > component`.

## 1.0.9 (2020-04-23)

### Features

- Add `autofocus` prop on `n-input`.
- Add `closable` option on `NMessage`.

### Fixes

- Fix the problem that the default value of `n-tag` `closable` is set to `true`.
- Fix the problem that `n-data-table` can't use all `pagination`'s props.
- Fix the problem that `n-pagination`'s `on-page-size-change` prop doesn't work.

## 1.0.8 (2020-04-22)

### Features

- Add `n-dynamic-tags`.
- Add `tableHeaderOverlayBackgroundColor` & `inputOverlayBackgroundColor` to `styleScheme`

## 1.0.7 (2020-04-10)

### Features

- Add `filter-option-value` prop for `n-data-table`'s `column` to better deal with single filter mode.

### Fixes

- Fix the problem that `n-collpase-item` don't support `number` typed `name`.

## 1.0.6 (2020-04-03)

### Fixes

- Fix the problem that all the `console` statements are stripped in the bundle.

## 1.0.5 (2020-03-27)

### Features

- Change the data type of `n-data-table`'s filters from Array to Object.

### Fixes

- `n-data-table` cannot be filtered correctly when there are multiple filtered columns.

## 1.0.4 (2020-03-26)

### Features

- Filter menu in `n-data-table` is scrollable when there are too many items.

## 1.0.3 (2020-03-25)

### Features

- `$NMessage`, `$NNotification`, `$NConfirm`'s theme will be applied on their children components.

### Fixes

- View measuring element will confict when multiple naive-ui exist.
- `validate` method of `n-form-item` won't be resolved for some validator.
- `$NConfirm`'s theme doesn't follow `n-config-provider`'s theme.

## 1.0.2 (2020-03-23)

### Fixes

- `n-transfer`'s options are not reinitialized after value changes.
- `n-nimbus-service-layout` (deprecated) doesn't deal with the compatibility of Vue Router(under 3.1)'s `push` method.

## 1.0.1 (2020-03-21)

### Features

- Add `'bar'` & `'arrow-circle'` on `show-trigger` prop of `n-layout-sider`.

### Fixes

- Rails of `n-scrollbar` shadow mouse event.

### Features

- `n-date-table` add `empty` slot. [#86](https://github.com/TuSimple/naive-ui/issues/86)<|MERGE_RESOLUTION|>--- conflicted
+++ resolved
@@ -2,26 +2,19 @@
 
 ## Pending
 
-<<<<<<< HEAD
-## Feats
+### Breaking Changes
+
+- `n-a`'s `to` prop is removed. Now if you want to use `n-a` like a router link, you can follow the doc site.
+
+### Feats
 
 - `n-tree` support `disabled` & `checkboxDisabled` on option.
 - `n-input-number` support keyboard events ArrowUp and ArrowDown operations.
 
-## Fixes
-
-- `n-tree` click on indent won't trigger select in block line mode.
-=======
-### Breaking Changes
-
-- `n-a`'s `to` prop is removed. Now if you want to use `n-a` like a router link, you can follow the doc site.
-
-### Feats
-
 ### Fixes
 
 - Fix `n-cascader` text blur in win10 Chrome.
->>>>>>> 2317e1ea
+- Fix `n-tree` click on indent won't trigger select in block line mode.
 
 ## 2.11.12 (2020-06-16)
 
