--- conflicted
+++ resolved
@@ -1,8 +1,5 @@
 # CHANGELOG
 
-<<<<<<< HEAD
-## 2.12.0 (2021-06-16)
-=======
 ## Pending
 
 ### Feats
@@ -20,8 +17,7 @@
 - Fix `n-notification` position not correct.
 - Fix `n-message` content & option type not correct.
 
-## 2.12.0 (2020-06-16)
->>>>>>> 59e02912
+## 2.12.0 (2021-06-16)
 
 ### Breaking Changes
 
