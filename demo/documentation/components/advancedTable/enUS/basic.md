<!--
 * @Author: Volankey@gmail.com
 * @Company: Tusimple
<<<<<<< HEAD
 * @Date: 2019-10-23 16:03:04
 * @LastEditors: Jiwen.bai
 * @LastEditTime: 2019-10-23 16:04:18
=======
 * @Date: 2019-10-24 16:04:28
 * @LastEditors: Jiwen.bai
 * @LastEditTime: 2019-10-24 16:04:29
>>>>>>> 6ee9c697
 -->

# Basic

```html
<n-advance-table
  ref="table"
  :row-class-name="computeRowcls"
  :columns="columns"
  :data="data"
  max-height="300px"
  :search="search"
  :pagination="{total:data.length,limit:10}"
  @on-change="onChange"
  @on-selected-change="onSelectedChange"
>
  <div slot="table-operation-batch-left" style="padding-left:27px;">
    <n-icon
      v-show="selectedRow.length"
      color="rgba(255,255,255,.7)"
      type="md-trash"
      size="24"
      title="delete all"
      style="cursor:pointer;"
      @click="batchDelete"
    />
    <n-button
      v-show="selectedRow.length"
      color="rgba(255,255,255,.7)"
      size="small"
      @click="clearSelect"
    >
      clear select
    </n-button>
  </div>
</n-advance-table>
```

```js
const items = [
  {
    label: 'greater than 15',
    value: 15
  },
  {
    label: 'less then 14',
    value: 14
  }
]
const sex = [
  {
    label: 'male',
    value: 'male'
  },
  {
    label: 'female',
    value: 'female'
  }
]
const _columns3 = $this => {
  return [
    {
<<<<<<< HEAD
      type: 'selection',
      disabled(params, index) {
        return params.row.age < 8
      }
      // fixed: 'left'
=======
      type: 'selection'
      // disabled (params, index) {
      //   return params.row.age < 8
      // }
>>>>>>> 6ee9c697
    },
    {
      title: 'Name',
      key: 'name',
      sortable: true,
      width: 300,
      renderHeader(h, column) {
        return <n-tag>{column.title}</n-tag>
      }
    },
    {
      title: 'Age',
      key: 'age',
      width: 100,
      sortable: true,
      sorter(a, b) {
        return a.age - b.age
      },
      // filterMultiple: true,
      filterItems: items,
      onFilter: (value, record) => {
        // value 为选中值, 请注意,value为了和过去版本兼容,无论单选或者多选都会返回一个数组,在未来的大版本更新中将会区分单选多选返回单值或数组
        switch (value[0]) {
          case 15:
            return record.age > 15
          case 14:
            return record.age < 14
        }
      },
      render: (h, params) => {
        return <b>{params.row.age}</b>
      }
    },
    {
      title: 'Sex',
      key: 'sex',
      width: 100,
      onFilter: (values, record) => {
        return values.includes(record.sex)
      },
      filterMultiple: true,
      asyncFilterItems() {
        return new Promise((resolve, reject) => {
          setTimeout(() => {
            Math.random() > 0.6
              ? resolve(sex)
              : reject(new Error('network error'))
          }, 1000)
        })
      }
    },
    {
      title: '#',
      width: 200,
      render: (h, params) => {
        return (
          <n-button
            style="margin:0;"
            size="small"
            onClick={() => $this.handleDelete(params)}
          >
            delete
          </n-button>
        )
      }
    }
  ]
}
export default {
  components: {},
  data() {
    const columns = _columns3(this)

    return {
      selectedRow: [],
      columns,
      data: [],
      query: {},
      search: {
        // 如果你不传入search.column,那么搜索框左侧的搜索选项不会显示
        columns: [
          { label: 'Name', value: 'name' },
          { label: 'Age', value: 'age' }
        ],
        onSearch: (key, word, record) => {
          switch (key) {
            case 'age':
              return record['age'] === +word
            case 'name':
              return record['name'].includes(word)
          }
        },
        placeholder: 'search in local data'
      }
    }
  },
  mounted() {
    this.data = this.getData()
    // data一定要先有值才可以再selectRow
    this.$refs.table.selectRow([1, 2, 5])
    // this.$refs.table.selectRow('all') // 可以全选当前展示数据
  },
  methods: {
    clearSelect() {
      this.$refs.table.clearSelect()
    },
    batchDelete() {
      this.selectedRow.forEach(item => {
        let index = item._index
        this.data[index] = null
      })
      this.data = this.data.filter(item => item !== null)
    },
    computeRowcls(params) {
      if (params.row.age > 15) {
        return 'age-too-old'
      }
      return ''
    },
    handleDelete(params) {
      let index = params._index
      this.data.splice(index, 1)
      this.$NMessage.success('Delete successfully,', { duration: 2000 })
      this.$NMessage.warning('Data change,selected will be clear!', {
        duration: 4000
      })
    },
    getData(args) {
      let d = new Array(20).fill(0)
      d = d.map((item, idx) => {
        return {
          name: 'xiaobai' + idx,
          age: Math.ceil(Math.random() * 20),
          sex: Math.random() > 0.5 ? 'male' : 'female'
        }
      })
      return d
    },
    onSelectedChange(selectedRow) {
      console.log(selectedRow)
      this.selectedRow = selectedRow
    },
    onChange(args) {
      /**
       * "filter": {
          "age": {
            "value": [
              15
            ]
          }
        },
        "sorter": {
          "sortable": "custom",
          "key": "age",
          "type": -1,
          "column": {
            "title": "Age",
            "key": "age",
            "sortable": "custom",
            "onFilter": "custom"
          },
          "i": 1
        },
        "pagination": {
          "currentPage": 1,
          "total": 20,
          "limit": 10,
          "custom": true
        },
        "search": {
          "key": "name",
          "word": "xiaobai"
        }
      }
       */
    },
    clear() {
      // 清除所有的Filter选项,会触发onchange事件
      this.$refs.table.setParams({})
      this.$NMessage.info('clear all filters', { duration: 5000 })
    }
  }
}
```

```css
.age-too-old {
  color: rgba(255, 255, 255, 0.3);
}
```<|MERGE_RESOLUTION|>--- conflicted
+++ resolved
@@ -1,17 +1,3 @@
-<!--
- * @Author: Volankey@gmail.com
- * @Company: Tusimple
-<<<<<<< HEAD
- * @Date: 2019-10-23 16:03:04
- * @LastEditors: Jiwen.bai
- * @LastEditTime: 2019-10-23 16:04:18
-=======
- * @Date: 2019-10-24 16:04:28
- * @LastEditors: Jiwen.bai
- * @LastEditTime: 2019-10-24 16:04:29
->>>>>>> 6ee9c697
- -->
-
 # Basic
 
 ```html
@@ -72,18 +58,11 @@
 const _columns3 = $this => {
   return [
     {
-<<<<<<< HEAD
       type: 'selection',
       disabled(params, index) {
         return params.row.age < 8
       }
       // fixed: 'left'
-=======
-      type: 'selection'
-      // disabled (params, index) {
-      //   return params.row.age < 8
-      // }
->>>>>>> 6ee9c697
     },
     {
       title: 'Name',
