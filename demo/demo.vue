<template>
<<<<<<< HEAD
  <n-app class="demo" namespace="naive-ui-doc" :theme="theme">
    <n-nimbus-service-layout :padding-body="false" :items="items">
      <template v-slot:nav>
        <doc-header :lang="lang" @lang-change="handleLangChange" />
=======
  <n-config-provider
    class="demo"
    namespace="naive-ui-doc"
    :theme="theme"
  >
    <n-nimbus-service-layout
      :padding-body="false"
      :items="items"
    >
      <template v-slot:nav>
        <doc-header
          :lang="lang"
          :items="flattenedItems"
          @lang-change="handleLangChange"
        />
>>>>>>> bef6ee39
      </template>
      <router-view />
    </n-nimbus-service-layout>
  </n-config-provider>
</template>

<script>
import DocHeader from './header.vue'
import { i18n } from './init'

export default {
  components: {
    DocHeader
  },
  beforeRouteEnter (to, from, next) {
    // console.log(i18n)
    i18n.locale = to.params.lang
    next()
  },
  beforeRouteUpdate (to, from, next) {
    this.$i18n.locale = to.params.lang
    next()
  },
  computed: {
    items () {
      return [
        {
          name: 'Naive UI',
          path: `/${this.lang}/${this.theme}` + '/intro'
        },
        {
          name: 'Getting Started',
          path: `/${this.lang}/${this.theme}` + '/start'
        },
        {
          name: 'Develop Guidelines',
          path: `/${this.lang}/${this.theme}` + '/dev-guildlines'
        },
        {
          name: 'Create Themed Component',
          path: `/${this.lang}/${this.theme}` + '/n-theme'
        },
        {
          name: 'Nimbus Components',
          path: `/${this.lang}/${this.theme}` + '/',
          childItems: [
            {
              name: 'Nimbus Service Layout',
              path: `/${this.lang}/${this.theme}` + '/n-nimbus-service-layout'
            }
          ]
        },
        {
          name: 'Config Components',
          childItems: [
            {
              name: 'Config Provider',
              path: `/${this.lang}/${this.theme}` + '/n-config-provider'
            },
            {
              name: 'Config Consumer',
              path: `/${this.lang}/${this.theme}` + '/n-config-consumer'
            },
            {
              name: 'Element',
              path: `/${this.lang}/${this.theme}` + '/n-element'
            }
          ]
        },
        {
          name: 'Layout Components',
          childItems: [
            {
              name: 'Layout',
              path: `/${this.lang}/${this.theme}` + '/n-layout'
            },
            {
              name: 'Grid',
              path: `/${this.lang}/${this.theme}` + '/n-grid'
            }
          ]
        },
        {
          name: 'Common Components',
          childItems: [
            {
              name: 'Avatar',
              path: `/${this.lang}/${this.theme}` + '/n-avatar'
            },
            {
              name: 'Button',
              path: `/${this.lang}/${this.theme}` + '/n-button'
            },
            {
              name: 'Card',
              path: `/${this.lang}/${this.theme}` + '/n-card'
            },
            {
              name: 'Collapse',
              path: `/${this.lang}/${this.theme}` + '/n-collapse'
            },
            {
              name: 'Divider',
              path: `/${this.lang}/${this.theme}` + '/n-divider'
            },
            {
              name: 'Dropdown',
              path: `/${this.lang}/${this.theme}` + '/n-dropdown'
            },
            {
              name: 'Gradient Text',
              path: `/${this.lang}/${this.theme}` + '/n-gradient-text'
            },
            {
              name: 'Icon',
              path: `/${this.lang}/${this.theme}` + '/n-icon'
            },
            {
              name: 'Tag',
              path: `/${this.lang}/${this.theme}` + '/n-tag'
            }
          ]
        },
        {
          name: 'Data Input Components',
          childItems: [
            {
              name: 'Auto Complete',
              path: `/${this.lang}/${this.theme}` + '/n-auto-complete'
            },
            {
              name: 'Cascader',
              path: `/${this.lang}/${this.theme}` + '/n-cascader'
            },
            {
              name: 'Checkbox',
              path: `/${this.lang}/${this.theme}` + '/n-checkbox'
            },
            {
              name: 'Custom Input (in progress)',
              path: `/${this.lang}/${this.theme}` + '/n-custom-input'
            },
            {
              name: 'Date Picker',
              path: `/${this.lang}/${this.theme}` + '/n-date-picker'
            },
            {
              name: 'Form',
              path: `/${this.lang}/${this.theme}` + '/n-form'
            },
            {
<<<<<<< HEAD
              name: 'Divider',
              path: `/${this.lang}/${this.theme}` + '/n-divider'
=======
              name: 'Input',
              path: `/${this.lang}/${this.theme}` + '/n-input'
>>>>>>> bef6ee39
            },
            {
              name: 'Input Number',
              path: `/${this.lang}/${this.theme}` + '/n-input-number'
            },
            {
              name: 'Radio',
              path: `/${this.lang}/${this.theme}` + '/n-radio'
            },
            {
              name: 'Select',
              path: `/${this.lang}/${this.theme}` + '/n-select'
            },
            {
              name: 'Slider',
              path: `/${this.lang}/${this.theme}` + '/n-slider'
            },
            {
              name: 'Switch',
              path: `/${this.lang}/${this.theme}` + '/n-switch'
            },
            {
              name: 'Time Picker',
              path: `/${this.lang}/${this.theme}` + '/n-time-picker'
            },
            {
              name: 'Transfer',
              path: `/${this.lang}/${this.theme}` + '/n-transfer'
            }
          ]
        },
        {
          name: 'Data Display Components',
          childItems: [
            {
              name: 'Advanced Table (in progress)',
              path: `/${this.lang}/${this.theme}` + '/n-advance-table'
            },
            {
              name: 'Code',
              path: `/${this.lang}/${this.theme}` + '/n-code'
            },
            {
              name: 'Descriptions',
              path: `/${this.lang}/${this.theme}` + '/n-descriptions'
            },
            {
              name: 'Empty',
              path: `/${this.lang}/${this.theme}` + '/n-empty'
            },
            {
              name: 'List',
              path: `/${this.lang}/${this.theme}` + '/n-list'
            },
            {
              name: 'Log',
              path: `/${this.lang}/${this.theme}` + '/n-log'
            },
            {
              name: 'Statistic',
              path: `/${this.lang}/${this.theme}` + '/n-statistic'
            },
            {
              name: 'Thing',
              path: `/${this.lang}/${this.theme}` + '/n-thing'
            },
            {
              name: 'Time',
              path: `/${this.lang}/${this.theme}` + '/n-time'
            },
            {
              name: 'Timeline',
              path: `/${this.lang}/${this.theme}` + '/n-timeline'
            },
            {
              name: 'Tree (in progress)',
              path: `/${this.lang}/${this.theme}` + '/n-tree'
            }
          ]
        },
        {
          name: 'Navigation Components',
          childItems: [
            {
              name: 'Affix',
              path: `/${this.lang}/${this.theme}` + '/n-affix'
            },
            {
              name: 'Anchor',
              path: `/${this.lang}/${this.theme}` + '/n-anchor'
            },
            {
              name: 'BackTop',
              path: `/${this.lang}/${this.theme}` + '/n-back-top'
            },
            {
              name: 'Breadcrumb',
              path: `/${this.lang}/${this.theme}` + '/n-breadcrumb'
            },
            {
              name: 'Loading Bar',
              path: `/${this.lang}/${this.theme}` + '/n-loading-bar'
            },
            {
              name: 'Menu',
              path: `/${this.lang}/${this.theme}` + '/n-menu'
            },
            {
              name: 'Pagination',
              path: `/${this.lang}/${this.theme}` + '/n-pagination'
            },
            {
              name: 'Steps',
              path: `/${this.lang}/${this.theme}` + '/n-steps'
            },
            {
              name: 'Tabs',
              path: `/${this.lang}/${this.theme}` + '/n-tabs'
            }
          ]
        },
        {
          name: 'Feedback Components',
          childItems: [
            {
              name: 'Alert',
              path: `/${this.lang}/${this.theme}` + '/n-alert'
            },
            {
              name: 'Badge',
              path: `/${this.lang}/${this.theme}` + '/n-badge'
            },
            {
              name: 'Confirm',
              path: `/${this.lang}/${this.theme}` + '/n-confirm'
            },
            {
              name: 'Drawer',
              path: `/${this.lang}/${this.theme}` + '/n-drawer'
            },
            {
              name: 'Message',
              path: `/${this.lang}/${this.theme}` + '/n-message'
            },
            {
              name: 'Modal',
              path: `/${this.lang}/${this.theme}` + '/n-modal'
            },
            {
<<<<<<< HEAD
              name: 'Table',
              path: `/${this.lang}/${this.theme}` + '/n-table'
            },
            {
              name: 'Tag',
              path: `/${this.lang}/${this.theme}` + '/n-tag'
=======
              name: 'Notification',
              path: `/${this.lang}/${this.theme}` + '/n-notification'
>>>>>>> bef6ee39
            },
            {
              name: 'Popover',
              path: `/${this.lang}/${this.theme}` + '/n-popover'
            },
            {
              name: 'Popconfirm',
              path: `/${this.lang}/${this.theme}` + '/n-popconfirm'
            },
            {
              name: 'Popselect',
              path: `/${this.lang}/${this.theme}` + '/n-popselect'
            },
            {
              name: 'Progress',
              path: `/${this.lang}/${this.theme}` + '/n-progress'
            },
            {
              name: 'Result',
              path: `/${this.lang}/${this.theme}` + '/n-result'
            },
            {
              name: 'Spin',
              path: `/${this.lang}/${this.theme}` + '/n-spin'
            },
            {
              name: 'Tooltip',
              path: `/${this.lang}/${this.theme}` + '/n-tooltip'
            }
          ]
        },
        {
          name: 'Debug',
          childItems: [
            {
              name: 'CancelMarkDebug',
              path: `/${this.lang}/${this.theme}` + '/n-cancel-mark-debug'
            },
            {
              name: 'PopoverDebug',
              path: `/${this.lang}/${this.theme}` + '/n-popover-debug'
            },
            {
              name: 'RouterDebug',
              path: `/${this.lang}/${this.theme}` + '/n-router-debug'
            },
            {
              name: 'ModalDebug',
              path: `/${this.lang}/${this.theme}` + '/n-modal-debug'
            },
            {
              name: 'ScrollbarDebug',
              path: `/${this.lang}/${this.theme}` + '/n-scrollbar-debug'
            },
            {
              name: 'ScrollbarDebug2',
              path: `/${this.lang}/${this.theme}` + '/n-scrollbar-debug2'
            },
            {
              name: 'DatePickerDebug',
              path: `/${this.lang}/${this.theme}` + '/n-date-picker-debug'
            },
            {
              name: 'BackTopDebug',
              path: `/${this.lang}/${this.theme}` + '/n-back-top-debug'
            },
            {
              name: 'CascaderDebug',
              path: `/${this.lang}/${this.theme}` + '/n-cascader-debug'
            },
            {
              name: 'VerticalAlignDebug',
              path: `/${this.lang}/${this.theme}` + '/n-vertical-align-debug'
            },
            {
              name: 'IconTransitionDebug',
              path: `/${this.lang}/${this.theme}` + '/n-icon-transition-debug'
            }
          ]
        }
      ]
    },
    flattenedItems () {
      const flattenedItems = []
      const traverse = items => {
        if (items) {
          items.forEach(item => {
            if (item.childItems) traverse(item.childItems)
            else flattenedItems.push(item)
          })
        }
      }
      traverse(this.items)
      return flattenedItems
    },
    lang: {
      get () {
        return this.$route.params.lang || 'en-us'
      },
      set (lang) {
        this.$router.push(changeLangInPath(this.$route.fullPath, lang))
      }
    },
    theme: {
      get () {
        return this.$route.params.theme === 'light' ? 'light' : 'dark'
      },
      set (theme) {
        this.$router.push(changeThemeInPath(this.$route.fullPath, theme))
      }
    }
  },
  methods: {
    handleLangChange (lang) {
      this.lang = lang
    }
  }
}

function changeLangInPath (path, lang) {
  const langReg = /^\/(zh-cn|en-us)\//
  return path.replace(langReg, `/${lang}/`)
}

function changeThemeInPath (path, theme) {
  const themeReg = /(^\/[^/]+\/)([^/]+)/
  return path.replace(themeReg, '$1' + theme)
}
</script>

<style lang="scss" scoped>
.demo {
  position: absolute;
  left: 0;
  right: 0;
  top: 0;
  bottom: 0;
  min-width: 1080px;
}
</style>

<style lang="scss">
body {
  -webkit-text-size-adjust: 100%;
}

.n-doc {
  width: 720px;
  margin: 0 auto;
  .n-doc-header {
    display: flex;
    // height: 60px;
    // border-bottom: 1px solid rgba(255, 255, 255, 0.2);
    margin-bottom: 16px;
    // align-items: center;
  }
  .n-doc-section {
    .n-doc-section__header {
      font-size: 16px;
      font-weight: 700;
      margin-bottom: 12px;
    }
    .n-doc-section__view {
      background: #5c657eff;
      padding: 18px;
      border-radius: 8px;
      justify-content: center;
      display: flex;
      margin-bottom: 12px;
      flex-wrap: wrap;
    }
    .n-doc-section__inspect {
      background: #5c657eff;
      padding: 18px;
      border-radius: 8px;
      display: flex;
      margin-bottom: 12px;
      flex-wrap: wrap;
    }
    .n-doc-section__text-content {
      font-size: 16px;
    }
    .n-doc-section__source {
      position: relative;
    }
  }
}
</style><|MERGE_RESOLUTION|>--- conflicted
+++ resolved
@@ -1,26 +1,12 @@
 <template>
-<<<<<<< HEAD
-  <n-app class="demo" namespace="naive-ui-doc" :theme="theme">
+  <n-config-provider class="demo" namespace="naive-ui-doc" :theme="theme">
     <n-nimbus-service-layout :padding-body="false" :items="items">
-      <template v-slot:nav>
-        <doc-header :lang="lang" @lang-change="handleLangChange" />
-=======
-  <n-config-provider
-    class="demo"
-    namespace="naive-ui-doc"
-    :theme="theme"
-  >
-    <n-nimbus-service-layout
-      :padding-body="false"
-      :items="items"
-    >
       <template v-slot:nav>
         <doc-header
           :lang="lang"
           :items="flattenedItems"
           @lang-change="handleLangChange"
         />
->>>>>>> bef6ee39
       </template>
       <router-view />
     </n-nimbus-service-layout>
@@ -172,13 +158,8 @@
               path: `/${this.lang}/${this.theme}` + '/n-form'
             },
             {
-<<<<<<< HEAD
-              name: 'Divider',
-              path: `/${this.lang}/${this.theme}` + '/n-divider'
-=======
               name: 'Input',
               path: `/${this.lang}/${this.theme}` + '/n-input'
->>>>>>> bef6ee39
             },
             {
               name: 'Input Number',
@@ -214,8 +195,8 @@
           name: 'Data Display Components',
           childItems: [
             {
-              name: 'Advanced Table (in progress)',
-              path: `/${this.lang}/${this.theme}` + '/n-advance-table'
+              name: 'Table',
+              path: `/${this.lang}/${this.theme}` + '/n-table'
             },
             {
               name: 'Code',
@@ -328,17 +309,8 @@
               path: `/${this.lang}/${this.theme}` + '/n-modal'
             },
             {
-<<<<<<< HEAD
-              name: 'Table',
-              path: `/${this.lang}/${this.theme}` + '/n-table'
-            },
-            {
-              name: 'Tag',
-              path: `/${this.lang}/${this.theme}` + '/n-tag'
-=======
               name: 'Notification',
               path: `/${this.lang}/${this.theme}` + '/n-notification'
->>>>>>> bef6ee39
             },
             {
               name: 'Popover',
