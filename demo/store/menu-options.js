--- conflicted
+++ resolved
@@ -725,78 +725,6 @@
           path: '/global-style'
         }
       ]
-    }),
-<<<<<<< HEAD
-    {
-      zh: '废弃',
-      en: 'Deprecated',
-      type: 'group',
-      children: [
-        {
-          en: 'Legacy Grid',
-          zh: '旧版栅格',
-          enSuffix: true,
-          path: '/legacy-grid'
-        }
-      ]
-    }
-=======
-    ...createDebugDemos(
-      {
-        en: '--Debug',
-        children: [
-          {
-            en: 'SuffixDebug',
-            path: '/base-suffix-debug'
-          },
-          {
-            en: 'PopoverDebug',
-            path: '/popover-debug'
-          },
-          {
-            en: 'RouterDebug',
-            path: '/router-debug'
-          },
-          {
-            en: 'ModalDebug',
-            path: '/modal-debug'
-          },
-          {
-            en: 'ScrollbarDebug',
-            path: '/scrollbar-debug'
-          },
-          {
-            en: 'ScrollbarDebug2',
-            path: '/scrollbar-debug2'
-          },
-          {
-            en: 'DatePickerDebug',
-            path: '/date-picker-debug'
-          },
-          {
-            en: 'BackTopDebug',
-            path: '/back-top-debug'
-          },
-          {
-            en: 'CascaderDebug',
-            path: '/cascader-debug'
-          },
-          {
-            en: 'VerticalAlignDebug',
-            path: '/vertical-align-debug'
-          },
-          {
-            en: 'IconTransitionDebug',
-            path: '/icon-transition-debug'
-          },
-          {
-            en: 'SelectDebug',
-            path: '/select-debug'
-          }
-        ]
-      },
-      mode
-    )
->>>>>>> 0b67a20a
+    })
   ])
 }