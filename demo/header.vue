<i18n>
{
  "zh-CN": {
    "dark": "深色",
    "light": "浅色",
    "searchPlaceholder": "搜索组件",
    "home": "首页",
    "doc": "文档",
<<<<<<< HEAD
    "common": "常规",
    "debug": "调试"
=======
    "alreadyHome": "别点了，你已经在首页了"
>>>>>>> 93624300
  },
  "en-US": {
    "dark": "Dark",
    "light": "Light",
    "searchPlaceholder": "Search Components",
    "home": "Home",
    "doc": "Documentation",
<<<<<<< HEAD
    "common": "Common",
    "debug": "Debug"
=======
    "alreadyHome": "You've already been in home page. No clicking."
>>>>>>> 93624300
  }
}
</i18n>

<template>
  <div class="nav">
    <div class="ui-logo" @click="handleLogoClick">
      <img src="./assets/images/naivelogo.svg">
      Naive UI ({{ version }})
    </div>
    <div style=" margin-left: 56px; display: flex; align-items: center;">
      <n-auto-complete
        v-model="searchInputValue"
        style="width: 216px;"
        :z-index="3001"
        :placeholder="$t('searchPlaceholder')"
        :options="searchOptions"
        clear-after-select
        blur-after-select
        @select="handleSelect"
      />
      <div class="nav-menu">
        <n-menu mode="horizontal" :value="menuValue" @select="handleMenuSelect">
          <n-menu-item :title="$t('home')" name="home" />
          <n-menu-item :title="$t('doc')" name="doc" />
        </n-menu>
      </div>
    </div>
    <div style="display: flex;">
      <n-tag style="cursor: pointer; margin-right: 12px;" @click.native="handleThemeChange">
        {{ themeOptions[theme].label }}
      </n-tag>
      <n-tag style="cursor: pointer;" @click.native="handleLanguageChange">
        {{ langOptions[lang].label }}
      </n-tag>
    </div>
    <div v-if="env==='development'" class="mode-picker">
      <n-select
        :z-index="3001"
        :value="mode"
        size="small"
        :options="modeOptions"
        @change="handleModeChange"
      />
    </div>
  </div>
</template>

<script>
import { version } from '../package.json'
import withapp from '../src/_mixins/withapp'

function match (pattern, string) {
  if (!pattern.length) return true
  if (!string.length) return false
  if (pattern[0] === string[0]) return match(pattern.slice(1), string.slice(1))
  return match(pattern, string.slice(1))
}

export default {
  mixins: [withapp],
  props: {
    lang: {
      type: String,
      required: true
    },
    items: {
      type: Array,
      default: () => []
    },
    env: {
      type: String,
      default: null
    }
  },
  data () {
    return {
      searchInputValue: '',
      version,
<<<<<<< HEAD
      theme: 'dark',
      mode: 'debug',
      langOptions: [
        {
          label: '中文',
          value: 'zh-CN'
=======
      themeOptions: {
        dark: {
          label: 'Light',
          next: 'light'
>>>>>>> 93624300
        },
        light: {
          label: 'Dark',
          next: 'dark'
        }
      },
      langOptions: {
        'zh-CN': {
          label: 'English',
          next: 'en-US'
        },
        'en-US': {
          label: '中文',
          next: 'zh-CN'
        }
      }
    }
  },
  computed: {
<<<<<<< HEAD
    showDebug () {
      return this.mode === 'development'
=======
    theme () {
      return this.NConfigProvider.$parent.theme
>>>>>>> 93624300
    },
    menuValue () {
      if (/^(\/[^/]+){2}\/doc/.test(this.$route.path)) return 'doc'
      else if (this.$route.name === 'home') return 'home'
      return null
    },
    searchOptions () {
      function getLabel (item) {
        if (item.title) return item.title + (item.titleExtra ? (' ' + item.titleExtra) : '')
        return item.name
      }
      if (!this.searchInputValue) return []
      const replaceRegex = / |-/g
      return this.items.filter(item => {
        const pattern = this.searchInputValue.toLowerCase().replace(replaceRegex, '').slice(0, 20)
        const label = getLabel(item).toLowerCase().replace(replaceRegex, '')
        return match(pattern, label)
      }).map(item => ({
        label: getLabel(item),
        value: item.path
      }))
    },
    options: function () {
      return [
        {
          label: this.$t('dark'),
          value: 'dark'
        },
        {
          label: this.$t('light'),
          value: 'light'
        }
      ]
    },
    modeOptions: function () {
      return [
        {
          label: this.$t('common'),
          value: 'common'
        },
        {
          label: this.$t('debug'),
          value: 'debug'
        }
      ]
    }
  },
  methods: {
    handleLogoClick () {
      if (/^(\/[^/]+){2}$/.test(this.$route.path)) {
        this.$NMessage.info(this.$t('alreadyHome'))
        return
      }
      this.$router.push(
        /^(\/[^/]+){3}/.exec(this.$route.path)[0]
      )
    },
    handleSelect (value) {
      this.$router.push(value)
    },
    handleMenuSelect (value) {
      if (value === 'home') {
        this.$router.push(
          /^(\/[^/]+){3}/.exec(this.$route.path)[0]
        )
      } if (value === 'doc') {
        if (/^(\/[^/]+){3}\/doc/.test(this.$route.path)) {

        } else {
          this.$router.push(
            /^(\/[^/]+){3}/.exec(this.$route.path)[0] + '/doc/start'
          )
        }
      }
    },
    handleThemeChange () {
      this.NConfigProvider.$parent.theme = this.themeOptions[this.theme].next
    },
<<<<<<< HEAD
    handleLanguageChange (lang) {
      this.$emit('lang-change', lang)
    },
    handleModeChange (mode) {
      this.mode = mode
      this.$emit('mode-change', mode)
=======
    handleLanguageChange () {
      this.$emit('lang-change', this.langOptions[this.lang].next)
>>>>>>> 93624300
    }
  }
}
</script>

<style lang="scss" scoped>
.nav {
  display: grid;
<<<<<<< HEAD
  grid-template-columns: 288px 1fr auto 140px 200px;
=======
  grid-template-columns: 288px 1fr auto 32px;
>>>>>>> 93624300
  grid-template-rows: 63px;
  align-items: center;
}
.ui-logo {
  cursor: pointer;
  display: flex;
  align-items: center;
  padding-left: 36px;
  font-size: 18px;
}
.ui-logo > img {
  margin-right: 12px;
  height: 32px;
  width: 32px;
}
.nav-menu {
  padding-left: 32px;
}
.nav-menu .n-menu-item {
  height: 63px !important;
}
<<<<<<< HEAD
.theme-picker {
  padding-right: 16px;
}
.lang-picker {
  padding-right: 16px;
}
.mode-picker {
  padding-right: 48px;
}
=======
>>>>>>> 93624300
</style><|MERGE_RESOLUTION|>--- conflicted
+++ resolved
@@ -6,12 +6,9 @@
     "searchPlaceholder": "搜索组件",
     "home": "首页",
     "doc": "文档",
-<<<<<<< HEAD
     "common": "常规",
-    "debug": "调试"
-=======
+    "debug": "调试",
     "alreadyHome": "别点了，你已经在首页了"
->>>>>>> 93624300
   },
   "en-US": {
     "dark": "Dark",
@@ -19,12 +16,9 @@
     "searchPlaceholder": "Search Components",
     "home": "Home",
     "doc": "Documentation",
-<<<<<<< HEAD
     "common": "Common",
-    "debug": "Debug"
-=======
+    "debug": "Debug",
     "alreadyHome": "You've already been in home page. No clicking."
->>>>>>> 93624300
   }
 }
 </i18n>
@@ -54,14 +48,21 @@
       </div>
     </div>
     <div style="display: flex;">
-      <n-tag style="cursor: pointer; margin-right: 12px;" @click.native="handleThemeChange">
+      <n-tag class="nav-picker" @click.native="handleThemeChange">
         {{ themeOptions[theme].label }}
       </n-tag>
-      <n-tag style="cursor: pointer;" @click.native="handleLanguageChange">
+      <n-tag class="nav-picker" @click.native="handleLanguageChange">
         {{ langOptions[lang].label }}
       </n-tag>
+      <n-tag
+        v-if="env==='development'"
+        class="nav-picker"
+        @click.native="handleModeChange"
+      >
+        {{ modeOptions[mode].label }}
+      </n-tag>
     </div>
-    <div v-if="env==='development'" class="mode-picker">
+    <!-- <div v-if="env==='development'" class="mode-picker">
       <n-select
         :z-index="3001"
         :value="mode"
@@ -69,7 +70,7 @@
         :options="modeOptions"
         @change="handleModeChange"
       />
-    </div>
+    </div> -->
   </div>
 </template>
 
@@ -104,19 +105,11 @@
     return {
       searchInputValue: '',
       version,
-<<<<<<< HEAD
-      theme: 'dark',
       mode: 'debug',
-      langOptions: [
-        {
-          label: '中文',
-          value: 'zh-CN'
-=======
       themeOptions: {
         dark: {
           label: 'Light',
           next: 'light'
->>>>>>> 93624300
         },
         light: {
           label: 'Dark',
@@ -132,17 +125,22 @@
           label: '中文',
           next: 'zh-CN'
         }
+      },
+      modeOptions: {
+        'debug': {
+          label: 'Common',
+          next: 'common'
+        },
+        'common': {
+          label: 'Debug',
+          next: 'debug'
+        }
       }
     }
   },
   computed: {
-<<<<<<< HEAD
-    showDebug () {
-      return this.mode === 'development'
-=======
     theme () {
       return this.NConfigProvider.$parent.theme
->>>>>>> 93624300
     },
     menuValue () {
       if (/^(\/[^/]+){2}\/doc/.test(this.$route.path)) return 'doc'
@@ -176,19 +174,19 @@
           value: 'light'
         }
       ]
-    },
-    modeOptions: function () {
-      return [
-        {
-          label: this.$t('common'),
-          value: 'common'
-        },
-        {
-          label: this.$t('debug'),
-          value: 'debug'
-        }
-      ]
-    }
+    }
+    // modeOptions () {
+    //   return [
+    //     {
+    //       label: this.$t('common'),
+    //       next: 'common'
+    //     },
+    //     {
+    //       label: this.$t('debug'),
+    //       next: 'debug'
+    //     }
+    //   ]
+    // }
   },
   methods: {
     handleLogoClick () {
@@ -221,17 +219,13 @@
     handleThemeChange () {
       this.NConfigProvider.$parent.theme = this.themeOptions[this.theme].next
     },
-<<<<<<< HEAD
-    handleLanguageChange (lang) {
-      this.$emit('lang-change', lang)
-    },
-    handleModeChange (mode) {
-      this.mode = mode
-      this.$emit('mode-change', mode)
-=======
+
+    handleModeChange () {
+      this.mode = this.modeOptions[this.mode].next
+      this.$emit('mode-change', this.mode)
+    },
     handleLanguageChange () {
       this.$emit('lang-change', this.langOptions[this.lang].next)
->>>>>>> 93624300
     }
   }
 }
@@ -240,11 +234,7 @@
 <style lang="scss" scoped>
 .nav {
   display: grid;
-<<<<<<< HEAD
-  grid-template-columns: 288px 1fr auto 140px 200px;
-=======
   grid-template-columns: 288px 1fr auto 32px;
->>>>>>> 93624300
   grid-template-rows: 63px;
   align-items: center;
 }
@@ -266,16 +256,11 @@
 .nav-menu .n-menu-item {
   height: 63px !important;
 }
-<<<<<<< HEAD
-.theme-picker {
-  padding-right: 16px;
-}
-.lang-picker {
-  padding-right: 16px;
-}
-.mode-picker {
-  padding-right: 48px;
-}
-=======
->>>>>>> 93624300
+.nav-picker {
+  cursor: pointer;
+  margin-right: 12px;
+  &:last-child {
+    margin-right: 0;
+  }
+}
 </style>