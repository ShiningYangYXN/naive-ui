<!--anchor:on-->

# Third-Party Libraries

Naive-ui is a high-quality Vue component library of unified design specifications. We prefer to provide only UI components with a unified specification and visual presentation. So we recommend the following great resources from the community that complement naive-ui.

If you want to contribute excellent resources, please contact 07akioni or amadeus711 in the community of `Discord` or `DingTalk`.

| Resources | Descriptions |
| --- | --- |
| [Naive UI Admin](https://github.com/jekip/naive-ui-admin) | A free open source out-of-box UI solution for enterprise applications. |
| [Admin Work](https://github.com/qingqingxuan/admin-work) | A free open source, powerful, easy to use, beautiful back-office management system solution. |
| [zce/fearless](https://github.com/zce/fearless) | A dashboard scaffolding based on Vue.js 3.x & TypeScript created by Vite. |
| [tsx-naive-admin](https://github.com/WalkAlone0325/tsx-naive-admin) | A backend management template based on Vue 3 + Naive UI + TSX + Vite. |
| [Soybean Admin](https://github.com/honghuangdc/soybean-admin) | A beautiful vue admin template, based on Vue3 + Vite + Naive UI + TypeScript. |
| [GoView](https://github.com/dromara/go-view) | A free open source and powerful yet accessible data visualization tool. |
<<<<<<< HEAD
| [Dolphin Admin](https://dolphin-admin.bit-ocean.studio) | An open-source, light-weight, elegant, support i18n back-end management template based on Vue 3 + Vite + Naive UI + TypeScript + TailwindCSS. |
| [Vue Naive Admin](https://github.com/zclzone/vue-naive-admin) | A lightweight backend management template base on Vue3 + Vite4 + Pinia + Unocss + Naive UI. |
=======
| [Vue Naive Admin](https://github.com/zclzone/vue-naive-admin) | A lightweight backend management template base on Vue3 + Vite4 + Pinia + Unocss + Naive UI. |
| [Celeris Web](https://github.com/kirklin/celeris-web) | Celeris Web, based on Vue 3 and Vite, is a free and open-source front-end framework with Naive UI components and TypeScript support, featuring a Monorepo structure. It also integrates with OpenAI, providing natural language processing capabilities for modern web development. |
>>>>>>> 79cdba59
<|MERGE_RESOLUTION|>--- conflicted
+++ resolved
@@ -14,10 +14,6 @@
 | [tsx-naive-admin](https://github.com/WalkAlone0325/tsx-naive-admin) | A backend management template based on Vue 3 + Naive UI + TSX + Vite. |
 | [Soybean Admin](https://github.com/honghuangdc/soybean-admin) | A beautiful vue admin template, based on Vue3 + Vite + Naive UI + TypeScript. |
 | [GoView](https://github.com/dromara/go-view) | A free open source and powerful yet accessible data visualization tool. |
-<<<<<<< HEAD
 | [Dolphin Admin](https://dolphin-admin.bit-ocean.studio) | An open-source, light-weight, elegant, support i18n back-end management template based on Vue 3 + Vite + Naive UI + TypeScript + TailwindCSS. |
 | [Vue Naive Admin](https://github.com/zclzone/vue-naive-admin) | A lightweight backend management template base on Vue3 + Vite4 + Pinia + Unocss + Naive UI. |
-=======
-| [Vue Naive Admin](https://github.com/zclzone/vue-naive-admin) | A lightweight backend management template base on Vue3 + Vite4 + Pinia + Unocss + Naive UI. |
-| [Celeris Web](https://github.com/kirklin/celeris-web) | Celeris Web, based on Vue 3 and Vite, is a free and open-source front-end framework with Naive UI components and TypeScript support, featuring a Monorepo structure. It also integrates with OpenAI, providing natural language processing capabilities for modern web development. |
->>>>>>> 79cdba59
+| [Celeris Web](https://github.com/kirklin/celeris-web) | Celeris Web, based on Vue 3 and Vite, is a free and open-source front-end framework with Naive UI components and TypeScript support, featuring a Monorepo structure. It also integrates with OpenAI, providing natural language processing capabilities for modern web development. |