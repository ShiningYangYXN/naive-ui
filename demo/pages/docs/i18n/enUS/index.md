--- conflicted
+++ resolved
@@ -47,19 +47,12 @@
 | Language                  | Config | Date config | Version |
 | ------------------------- | ------ | ----------- | ------- |
 | Arabic (العربية)          | arDZ   | dateArDZ    | 2.34.0  |
-<<<<<<< HEAD
 | German (Germany)          | deDE   | dateDeDE    |         |
-=======
-| German (Germany)          | deDE   | dateDeDe    |         |
->>>>>>> d190ca3e
 | English (British)         | enGB   | dateEnGB    | 2.25.1  |
 | English                   | enUS   | dateEnUS    |         |
 | Esperanto                 | eo     | dateEo      | 2.25.2  |
 | Spanish (Argentina)       | esAR   | dateEsAR    | 2.24.2  |
-<<<<<<< HEAD
-=======
 | Persian                   | faIR   | dateFaIR    | 2.34.4  |
->>>>>>> d190ca3e
 | French                    | frFR   | dateFrFR    |         |
 | Bahasa Indonesia          | idID   | dateIdID    |         |
 | Italiano                  | itIT   | dateItIT    | 2.24.2  |
