--- conflicted
+++ resolved
@@ -44,39 +44,32 @@
 
 以下列表依据“配置”列排序。
 
-| 语言              | 配置 | 日期配置 | 版本   |
-| ----------------- | ---- | -------- | ------ |
-| 阿拉伯语          | arDZ | dateArDZ | 2.34.0 |
-<<<<<<< HEAD
-| 德语              | deDE | dateDeDE |        |
-=======
-| 德语              | deDE | dateDeDe |        |
->>>>>>> d190ca3e
-| 英国英语          | enGB | dateEnGB | 2.25.1 |
-| 英语              | enUS | dateEnUS |        |
-| 世界语            | eo   | dateEo   | 2.25.2 |
-| 西班牙语（阿根廷) | esAR | dateEsAR | 2.24.2 |
-<<<<<<< HEAD
-=======
-| 波斯语            | faIR | dateFaIR | 2.34.4 |
->>>>>>> d190ca3e
-| 法语              | frFR | dateFrFR |        |
-| 印度尼西亚语      | idID | dateIdID |        |
-| 意大利语          | itIT | dateItIT | 2.24.2 |
-| 日语              | jaJP | dateJaJP |        |
-| 韩语              | koKR | dateKoKR | 2.28.1 |
-| 书面挪威语        | nbNO | dateNbNO |        |
-| 荷兰语（荷兰）    | nlNL | dateNlNL | 2.29.0 |
-| 波兰语（波兰）    | plPL | datePlPL | 2.25.2 |
-| 葡萄牙语 (巴西)   | ptBR | datePtBR | 2.28.1 |
-| 俄罗斯语          | ruRU | dateRuRU |        |
-| 斯洛伐克语        | skSK | dateSkSK | 2.25.3 |
-| 泰语（泰国）      | thTH | dateThTH | 2.27.0 |
-| 土耳其语          | trTR | dateTrTR | 2.34.0 |
-| 乌克兰语          | ukUA | dateUkUA |        |
-| 越南语（越南）    | viVN | dateViVN | 2.30.7 |
-| 简体中文          | zhCN | dateZhCN |        |
-| 繁体中文          | zhTW | dateZhTW |        |
+| 语言               | 配置 | 日期配置 | 版本   |
+| ------------------ | ---- | -------- | ------ |
+| 阿拉伯语           | arDZ | dateArDZ | 2.34.0 |
+| 德语               | deDE | dateDeDE |        |
+| 英国英语           | enGB | dateEnGB | 2.25.1 |
+| 英语               | enUS | dateEnUS |        |
+| 世界语             | eo   | dateEo   | 2.25.2 |
+| 西班牙语（阿根廷） | esAR | dateEsAR | 2.24.2 |
+| 波斯语             | faIR | dateFaIR | 2.34.4 |
+| 法语               | frFR | dateFrFR |        |
+| 印度尼西亚语       | idID | dateIdID |        |
+| 意大利语           | itIT | dateItIT | 2.24.2 |
+| 日语               | jaJP | dateJaJP |        |
+| 韩语               | koKR | dateKoKR | 2.28.1 |
+| 书面挪威语         | nbNO | dateNbNO |        |
+| 荷兰语（荷兰）     | nlNL | dateNlNL | 2.29.0 |
+| 波兰语（波兰）     | plPL | datePlPL | 2.25.2 |
+| 葡萄牙语 (巴西)    | ptBR | datePtBR | 2.28.1 |
+| 俄罗斯语           | ruRU | dateRuRU |        |
+| 斯洛伐克语         | skSK | dateSkSK | 2.25.3 |
+| 泰语（泰国）       | thTH | dateThTH | 2.27.0 |
+| 土耳其语           | trTR | dateTrTR | 2.34.0 |
+| 乌克兰语           | ukUA | dateUkUA |        |
+| 越南语（越南）     | viVN | dateViVN | 2.30.7 |
+| 简体中文           | zhCN | dateZhCN |        |
+| 繁体中文           | zhTW | dateZhTW |        |
 
 ## 在现有国际化基础上调整
 
