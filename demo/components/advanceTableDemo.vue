<template>
  <div
    ref="doc"
    class="n-doc"
  >
    <div class="n-doc-header">
      <n-gradient-text :font-size="20">
        AdvanceTable
      </n-gradient-text>
    </div>
    <div class="n-doc-body">
      <!-- remote sort -->
      <div class="n-doc-section">
        <div class="n-doc-section__header">
          Basic use
        </div>
        <div class="n-doc-section__view">
          <n-advance-table
            :columns="columns0"
            :data="data"
            :rowCls="rowCls"
          >
            <template #table-operation>
              <n-button>custom operation by v-slot:table-operation</n-button>
            </template>
          </n-advance-table>
        </div>
        <div class="n-doc-section__source">
          <textarea>
<n-advance-table
  :columns="columns0"
  :data="data"
  :rowCls="rowCls"
>
  <template #table-operation>
    <n-button>custom operation by v-slot:table-operation</n-button>
  </template>
</n-advance-table>
//
<script>
export default {
  data () {
    let d = new Array(20).fill(0)
    d = d.map((item, idx) => {
      return {
        name: 'xiaobai' + idx,
        age: 10 + Math.ceil(Math.random() * 10)
      }
    })
    return {
      rowCls:{'rowGreen': true, 'rowColor': false}, // ['rowGreen', 'rowColor'], 'rowGreen rowColor'
      columns: [
        {
          title: 'Name',
          key: 'name',
          width: 300 //custom column width
        },
        {
          title: 'Age',
          key: 'age',
          render: (h, params) => {
            return <b>{params.row.age}</b>
          }
        },
        {
          title: '#',
          render: (h, params) => {
            return (
              <n-button
                style="margin:0;"
                size="small"
                onClick={() => this.handleClick(params)}
              >
                delete
              </n-button>
            )
          }
        }
      ],
      data: d
    }
  },
  methods: {

  }
}
</script>
<style>
  .rowGreen:hover {
  background-color:rgb(37, 109, 85)!important
}
</style>
          </textarea>
        </div>
      </div>
      <div class="n-doc-section">
        <div class="n-doc-section__header">
          Fixed header
        </div>
        <div class="n-doc-section__view">
          <n-advance-table
            :columns="columns"
            :data="data"
            max-height="300px"
            :on-change="onChange"
          />
        </div>
        <div class="n-doc-section__source">
          <textarea>
<n-advance-table
  :columns="columns"
  :data="data"
  max-height="300px" // maxheight will fix header
  :on-change="onChange"
/>
//
<script>
export default {
  mixins: [docCodeEditorMixin],
  data () {
    let d = new Array(20).fill(0)
    d = d.map((item, idx) => {
      return {
        name: 'xiaobai' + idx,
        age: 10 + Math.ceil(Math.random() * 10)
      }
    })
    console.log(d)
    return {
      columns: [
        {
          title: 'Name',
          key: 'name',
          filterMultiple: false,
          filterItems: [{
            label: 'xiaobai1',
            value: 'xiaobai1'
          }],
          onFilter: 'custom',
          ellipsis:true,// 溢出隐藏，显示省略号
        },
        {
          title: 'Age',
          key: 'age',
          align: 'center',//居中
          sortable: true,
          order: 1, // 默认升序
          sorter: (a, b) => {
            // soter 方法替换默认的sorter函数
            return a.age - b.age
          },
          filterMultiple: true, //多选 onFilter接受参数为数组
          filterItems: [{
            label: '14',
            value: 14
          }, {
            label: '15',
            value: 15
          }],
          onFilter: (value, record) => {
            return value.includes(record.age)
            // switch (value) {
            //   case 14:
            //     return record.age <= value
            //   case 15:
            //     return record.age >= value
            // }
          },
          render: (h, params) => {
            return <b>{params.row.age}</b>
          }
        },
        {
          title: '#',
          render: (h, params) => {
            return (
              <n-button
                style="margin:0;"
                size="small"
                onClick={() => this.handleClick(params)}
              >
                delete
              </n-button>
            )
          }
        }
      ],
      data: d
    }
  },
  methods: {
    handleClick (params) {
      alert('delete' + JSON.stringify(params))
    },
    onChange (...args) {
      console.log(args)
    }

  }
}
</script>
          </textarea>
        </div>
      </div>
      <!-- remote sort -->
      <div class="n-doc-section">
        <div class="n-doc-section__header">
          Remote sort
        </div>
        <div class="n-doc-section__view">
          <n-advance-table
            :columns="columns1"
            :data="data"
            max-height="300px"
            :on-change="onChange"
          />
        </div>
        <div class="n-doc-section__source">
          <textarea>
<n-advance-table
  :columns="columns"
  :data="data"
  max-height="300px"
  :on-change="onChange"
/>
//
<script>
export default {
  data () {
    let d = new Array(20).fill(0)
    d = d.map((item, idx) => {
      return {
        name: 'xiaobai' + idx,
        age: 10 + Math.ceil(Math.random() * 10)
      }
    })
    console.log(d)
    return {
      columns: [
        {
          title: 'Name',
          key: 'name',
          filterMultiple: false,
          filterItems: [{
            label: 'xiaobai1',
            value: 'xiaobai1'
          }],
          onFilter: 'custom'
        },
        {
          title: 'Age',
          key: 'age',
          sortable: 'custom', // 远程sort 传入props 需要包含on-change事件
          filterMultiple: false, //多选 onFilter接受参数为数组
          filterItems: [{
            label: 'smaller than 14',
            value: 14
          }, {
            label: 'greater than 15',
            value: 15
          }],
          onFilter: (value, record) => {
            switch (value) {
              case 14:
                 return record.age <= value
              case 15:
                 return record.age >= value
             }
          },
          render: (h, params) => {
            return <b>{params.row.age}</b>
          }
        },
        {
          title: '#',
          render: (h, params) => {
            return (
              <n-button
                style="margin:0;"
                size="small"
                onClick={() => this.handleClick(params)}
              >
                delete
              </n-button>
            )
          }
        }
      ],
      data: d
    }
  },
  methods: {
    handleClick (params) {
      alert('delete' + JSON.stringify(params))
    },
    onChange (...args) {
      console.log(args)
    }

  }
}
</script>
          </textarea>
        </div>
      </div>

      <!-- 远程 filter -->
      <div class="n-doc-section">
        <div class="n-doc-section__header">
          Remote filter
        </div>
        <div class="n-doc-section__view">
          <n-advance-table
            :columns="columns1"
            :data="data"
            max-height="300px"
            :on-change="onChange"
          />
        </div>
        <div class="n-doc-section__source">
          <textarea>
<n-advance-table
  :columns="columns"
  :data="data"
  max-height="300px"
  :on-change="onChange"
/>
//
<script>
export default {
  data () {
    let d = new Array(20).fill(0)
    d = d.map((item, idx) => {
      return {
        name: 'xiaobai' + idx,
        age: 10 + Math.ceil(Math.random() * 10)
      }
    })
    console.log(d)
    return {
      columns: [
        {
          title: 'Name',
          key: 'name',
          filterMultiple: false,
          filterItems: [{
            label: 'xiaobai1',
            value: 'xiaobai1'
          }],
          onFilter: 'custom' //远程filter 传入props 需要包含on-change事件
        },
        {
          title: 'Age',
          key: 'age',
          sortable: 'custom', // 远程sort 传入props 需要包含on-change事件
          filterMultiple: false, //多选 onFilter接受参数为数组
          filterItems: [{
            label: 'smaller than 14',
            value: 14
          }, {
            label: 'greater than 15',
            value: 15
          }],
          onFilter: (value, record) => {
            switch (value) {
              case 14:
                 return record.age <= value
              case 15:
                 return record.age >= value
             }
          },
          render: (h, params) => {
            return <b>{params.row.age}</b>
          }
        },
        {
          title: '#',
          render: (h, params) => {
            return (
              <n-button
                style="margin:0;"
                size="small"
                onClick={() => this.handleClick(params)}
              >
                delete
              </n-button>
            )
          }
        }
      ],
      data: d
    }
  },
  methods: {
    handleClick (params) {
      alert('delete' + JSON.stringify(params))
    },
    onChange (...args) {
      console.log(args)
    }

  }
}
</script>
          </textarea>
        </div>
      </div>
      <!-- 分页 -->
      <div class="n-doc-section">
        <div class="n-doc-section__header">
          Pagination in local
        </div>
        <div class="n-doc-section__view">
          <n-advance-table
            :columns="columns"
            :data="data"
            max-height="300px"
            :on-change="onChange"
            :pagination="{ total: data.length, limit: 10 }"
            :loading="loading"
          />
        </div>
        <div class="n-doc-section__source">
          <textarea>
<n-advance-table
  :columns="columns"
  :data="data"
  max-height="300px"
  :on-change="onChange"
   :pagination="{total:data.length,limit:10}"
   :loading="loading"
/>
//
<script>
export default {
  mixins: [docCodeEditorMixin],
  data () {
    let d = new Array(20).fill(0)
    d = d.map((item, idx) => {
      return {
        name: 'xiaobai' + idx,
        age: 10 + Math.ceil(Math.random() * 10)
      }
    })
    console.log(d)
    return {
      loading:true,
      columns: [
        {
          title: 'Name',
          key: 'name',
          filterMultiple: false,
          filterItems: [{
            label: 'xiaobai1',
            value: 'xiaobai1'
          }],
          onFilter: 'custom'
        },
        {
          title: 'Age',
          key: 'age',
          sortable: true,
          filterMultiple: true, //多选 onFilter接受参数为数组
          filterItems: [{
            label: '14',
            value: 14
          }, {
            label: '15',
            value: 15
          }],
          onFilter: (value, record) => {
            return value.includes(record.age)
            // switch (value) {
            //   case 14:
            //     return record.age <= value
            //   case 15:
            //     return record.age >= value
            // }
          },
          render: (h, params) => {
            return <b>{params.row.age}</b>
          }
        },
        {
          title: '#',
          render: (h, params) => {
            return (
              <n-button
                style="margin:0;"
                size="small"
                onClick={() => this.handleClick(params)}
              >
                delete
              </n-button>
            )
          }
        }
      ],
      data: d
    }
  },
  methods: {
    handleClick (params) {
      alert('delete' + JSON.stringify(params))
    },
    onChange (...args) {
      console.log(args)
    }

  }
}
</script>
          </textarea>
        </div>
      </div>
      <!-- 远程分页 -->
      <div class="n-doc-section">
        <div class="n-doc-section__header">
          Pagination remote
        </div>
        <div class="n-doc-section__view">
          <n-advance-table
            :columns="columns"
            :data="data"
            max-height="300px"
            :on-change="onChange"
            :pagination="{ total: data.length, limit: 10, custom: true }"
          />
        </div>
        <div class="n-doc-section__source">
          <textarea>
<n-advance-table
  :columns="columns"
  :data="data"
  max-height="300px"
  :on-change="onChange"
  :pagination="{total:data.length,limit:10,custom:true}"
/>
//
<script>
export default {
  mixins: [docCodeEditorMixin],
  data () {
    let d = new Array(20).fill(0)
    d = d.map((item, idx) => {
      return {
        name: 'xiaobai' + idx,
        age: 10 + Math.ceil(Math.random() * 10)
      }
    })
    console.log(d)
    return {
      columns: []
      data: d
    }
  },
  methods: {
    handleClick (params) {
      alert('delete' + JSON.stringify(params))
    },
    onChange (...args) {
      console.log(args)
    }

  }
}
</script>
          </textarea>
        </div>
      </div>

      <!-- 搜索 -->
      <div class="n-doc-section">
        <div class="n-doc-section__header">
          Search in local
        </div>
        <div class="n-doc-section__view">
          <n-advance-table
            :columns="columns"
            :data="data"
            max-height="300px"
            :on-change="onChange"
            :search="search"
            :pagination="{ total: data.length, limit: 10 }"
          >
            <div slot="table-operation">
              custom
            </div>
            <div slot="table-operation-search-right">
              right custom
            </div>
          </n-advance-table>
        </div>
        <div class="n-doc-section__source">
          <textarea>
<n-advance-table
  :columns="columns"
  :data="data"
  max-height="300px"
  :on-change="onChange"
  :search="search"
  :pagination="{total:data.length,limit:10,custom:true}"
/>
//
<script>
export default {
  data () {
    ...
    return {
      columns: []
      data: d,
      search: {
        columns: [
          { label: 'Name',
            value: 'name' }
        ],
        onSearch: (key,word,row)=>{
          return row[key].includes(word)
        }
      },
    }
  },
  methods: {
   handleClick (params) {
      alert('delete' + JSON.stringify(params))
    },
    onChange ({ filter, sorter, pagination, search }) {
      alert('remote handler: \n' + JSON.stringify({ sorter, filter, pagination, search }, null, '\t'))
    }

  }
}
</script>
          </textarea>
        </div>
      </div>

      <!-- 搜索 remote -->
      <div class="n-doc-section">
        <div class="n-doc-section__header">
          Search remote
        </div>
        <div class="n-doc-section__view">
          <n-advance-table
            :columns="columns"
            :data="data"
            max-height="300px"
            :on-change="onChange"
            :search="search1"
            :pagination="{ total: data.length, limit: 10 }"
          />
        </div>
        <div class="n-doc-section__source">
          <textarea>
<n-advance-table
  :columns="columns"
  :data="data"
  max-height="300px"
  :on-change="onChange"
  :search="search"
  :pagination="{total:data.length,limit:10,custom:true}"
/>
//
<script>
export default {
  data () {
    ...
    return {
      columns: []
      data: d,
      search: {
        columns: [
          { label: 'Name',
            value: 'name' }
        ],
        onSearch: 'custom',
        placeholder: 'search from net'
      },
    }
  },
  methods: {
   handleClick (params) {
      alert('delete' + JSON.stringify(params))
    },
    onChange ({ filter, sorter, pagination, search }) {
      alert('remote handler: \n' + JSON.stringify({ sorter, filter, pagination, search }, null, '\t'))
    }

  }
}
</script>
          </textarea>
        </div>
        <!-- test -->
        <div class="n-doc-section">
          <div class="n-doc-section__header">
            Test
          </div>
          <div class="n-doc-section__view">
            <n-advance-table
              ref="table"
              :columns="columns3"
              :data="data"
              max-height="300px"
              :on-change="onChange1"
              :search="search"
              :pagination="{ total: count, limit: 10 ,custom:true}"
            />
          </div>
          <div class="n-doc-section__source">
            <textarea>
<n-advance-table
  :columns="columns"
  :data="data"
  max-height="300px"
  ref="table"
  :on-change="onChange"
  :search="search"
  :pagination="{total:data.length,limit:10,custom:true}"
/>
//
<script>
// if you want to set sorter filter searcher and pagnation

mounted () {
  this.$refs.table.setParams({ filter: { age: [14] }, sorter: { key: 'age', type: -1 }, searcher: { key: 'name', value: 'xiaobai' } })
},
methods:{
  onChange ({ filter, sorter, pagination, search }) {
      console.log('执行', { filter, sorter, pagination, search })
    },
}

</script>
          </textarea>
          </div>
        </div>
      </div>
      <!-- body end -->
    </div>
  </div>
</template>

<script>
import docCodeEditorMixin from './docCodeEditorMixin'
export default {
  mixins: [docCodeEditorMixin],
  data () {
    let d = new Array(20).fill(0)
    d = d.map((item, idx) => {
      return {
        name: 'xiaobai213213132123213111121' + idx,
        age: Math.ceil((Math.random() * 20))
      }
    })
    console.log(d)
    return {
<<<<<<< HEAD
      loading: false,
      rowCls: { 'rowGreen': true, 'rowColor': false }, // ['rowGreen', 'rowColor'], 'rowGreen rowColor'
=======
      count: 0,
>>>>>>> 37e8433b
      search1: {
        columns: [
          { label: 'Name',
            value: 'name' },
          { label: 'Age',
            value: 'age' }
        ],
        onSearch: 'custom',
        placeholder: 'search from net'
      },
      search: {
        columns: [
          { label: 'Name',
            value: 'name' }
        ],
        onSearch: (key, word, row) => {
          return row.name.includes(word)
        }
      },
      columns: [
        {
          title: 'Name',
          key: 'name',
          ellipsis: true,
          filterItems: [{
            label: 'xiaobai1',
            value: 'xiaobai1'
          }],
          onFilter: 'custom'
        },
        {
          title: '#',
          render: (h, params) => {
            return (
              <n-button
                style="margin:0;"
                size="small"
                onClick={() => this.handleClick(params)}
              >
                delete
              </n-button>
            )
          }
        },
        {
          title: 'Age',
          key: 'age',
          sortable: true,
          order: 1,
          className: (params) => {
            let row = params.row
            if (row.age > 10) {
              return 'older higher'
            }
            return ''
          },
          align: 'center',
          sorter: (a, b) => {
            return a.age - b.age
          },
          filterMultiple: true,
          filterItems: [{
            label: '14',
            value: 14
          }, {
            label: '15',
            value: 15
          }, {
            label: '16',
            value: 16
          }, {
            label: '17',
            value: 17
          }, {
            label: '18',
            value: 18
          }, {
            label: '19',
            value: 19
          } ],
          onFilter: (value, record) => {
            return value.includes(record.age)
            // switch (value) {
            //   case 14:
            //     return record.age <= value
            //   case 15:
            //     return record.age >= value
            // }
          },
          render: (h, params) => {
            return <b>{params.row.age}</b>
          }
        },
        {
          title: '#',
          render: (h, params) => {
            return (
              <n-button
                style="margin:0;"
                size="small"
                onClick={() => this.handleClick(params)}
              >
                delete
              </n-button>
            )
          }
        }
      ],
      data: d,
      columns0: [
        {
          title: 'Name',
          key: 'name',
          width: 300
        },
        {
          title: '#',
          render: (h, params) => {
            return (
              <n-button
                style="margin:0;"
                size="small"
                onClick={() => this.handleClick(params)}
              >
                delete
              </n-button>
            )
          }
        },
        {
          title: 'Age',
          key: 'age',
          render: (h, params) => {
            return <b>{params.row.age}</b>
          }
        },
        {
          title: '#',
          render: (h, params) => {
            return (
              <n-button
                style="margin:0;"
                size="small"
                onClick={() => this.handleClick(params)}
              >
                delete
              </n-button>
            )
          }
        }],
      columns1: [
        {
          title: 'Name',
          key: 'name',
          filterMultiple: false,
          filterItems: [{
            label: 'xiaobai1',
            value: 'xiaobai1'
          }],
          onFilter: 'custom'
        },
        {
          title: 'Age',
          key: 'age',
          sortable: 'custom',
          filterMultiple: false, // 多选 onFilter接受参数为数组
          filterItems: [{
            label: 'smaller than 14',
            value: 14
          }, {
            label: 'greater than 15',
            value: 15
          }],
          onFilter: (value, record) => {
            switch (+value) {
              case 14:
                return record.age <= +value
              case 15:
                return record.age >= +value
            }
          },
          render: (h, params) => {
            return <b>{params.row.age}</b>
          }
        },
        {
          title: '#',
          render: (h, params) => {
            return (
              <n-button
                style="margin:0;"
                size="small"
                onClick={() => this.handleClick(params)}
              >
                delete
              </n-button>
            )
          }
        }
      ],
      columns3: [
        {
          title: 'Name',
          key: 'name',
          filterMultiple: false,
          filterItems: [{
            label: 'xiaobai1',
            value: 'xiaobai1'
          }],
          onFilter: (value, record) => {
            return value.includes(record.name + '')
          }
        },
        {
          title: 'Age',
          key: 'age',
          sortable: 'custom',
          filterMultiple: true,
          filterItems: [{
            label: '14',
            value: 14
          }, {
            label: '15',
            value: 15
          }],
          onFilter: (value, record) => {
            return value.includes(record.age + '')
          },
          render: (h, params) => {
            return <b>{params.row.age}</b>
          }
        },
        {
          title: '#',
          render: (h, params) => {
            return (
              <n-button
                style="margin:0;"
                size="small"
                onClick={() => this.handleClick(params)}
              >
                delete
              </n-button>
            )
          }
        }
      ]
    }
  },
  mounted () {
    setTimeout(() => {
      this.count = 80
    }, 3000)
    // this.$refs.table.setParams({ page: +this.$route.query.page || 5 })

    // this.$refs.table.setParams({ filter: { age: [14] }, sorter: { key: 'age', type: -1 }, searcher: { key: 'name', value: 'xiaobai' }, page: 2 })
  },
  methods: {
    handleClick (params) {
      alert('delete' + JSON.stringify(params))
      this.$set(this.data, params._index, {
        ...params.row,
        age: 100
      })
    },
    onChange1 ({ filter, sorter, pagination, search }) {
      console.log('执行', { filter, sorter, pagination, search })
    },
    onChange ({ filter, sorter, pagination, search }) {
      alert('remote handler: \n' + JSON.stringify({ sorter, filter, pagination, search }, null, '\t'))
      console.log({ filter, sorter, pagination, search })
      this.loading = true
      setTimeout(() => {
        this.loading = false
      }, 2000)
      this.data = [{
        name: 'form net',
        age: 0
      }]
    }

  }
}
</script>
<style>
.older{
 background:rgb(255, 204, 146);
}
.higher {
  color: blue;
}
.rowGreen:hover {
  background-color:rgb(37, 109, 85)!important
}
.rowColor{
  color:bisque
}
</style><|MERGE_RESOLUTION|>--- conflicted
+++ resolved
@@ -755,12 +755,9 @@
     })
     console.log(d)
     return {
-<<<<<<< HEAD
       loading: false,
       rowCls: { 'rowGreen': true, 'rowColor': false }, // ['rowGreen', 'rowColor'], 'rowGreen rowColor'
-=======
       count: 0,
->>>>>>> 37e8433b
       search1: {
         columns: [
           { label: 'Name',
