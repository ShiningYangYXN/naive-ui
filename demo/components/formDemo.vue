<template>
  <div
    ref="doc"
    class="n-doc"
  >
    <div class="n-doc-header">
      <n-gradient-text :font-size="20">
        Form / n-form
      </n-gradient-text>
    </div>
    <div class="n-doc-body">
      <div class="n-doc-section">
        <div class="n-doc-section__header">
          Inline Form
        </div>
        <div class="n-doc-section__view">
          <n-form
            inline
            :label-width="80"
          >
            <n-form-item label="name">
              <n-input placeholder="Input your name" />
            </n-form-item>
            <n-form-item label="age">
              <n-input placeholder="Input your age" />
            </n-form-item>
            <n-form-item label="phone">
              <n-input placeholder="Input your phone number" />
            </n-form-item>
          </n-form>
        </div>
        <div class="n-doc-section__source">
          <textarea>
          <n-form inline
          :label-width="80">
            <n-form-item :model="form" label="name">
              <n-input v-model="form.name" placeholder="Input your name" />
            </n-form-item>
            <n-form-item label="age">
              <n-input v-model="form.age" placeholder="Input your age" />
            </n-form-item>
            <n-form-item label="phone">
              <n-input v-model="form.phone" placeholder="Input your phone number" />
            </n-form-item>
          </n-form>
          <script>
          export default {
            data () {
              return {
                form: {
                  name: '',
                  age: '',
                  phone: ''
                }
              }
            }
          }
          </script>
          </textarea>
        </div>
      </div>
      <div class="n-doc-section">
        <div class="n-doc-section__header">
          Form Item
        </div>
        <div class="n-doc-section__view">
          <n-form :model="form">
            <n-form-item label="Input">
              <n-input
                v-model="form.input"
                placeholder="Enter sth"
              />
            </n-form-item>
            <n-form-item label="Select">
              <n-select
                v-model="form.select"
                size="small"
                placeholder="Please Select Type"
                :items="items"
              />
            </n-form-item>
            <n-form-item label="Switch">
              <n-switch v-model="form.switch" />
            </n-form-item>
            <n-form-item label="DatePicker">
              <n-date-picker
                v-model="form.dateTimeTimestamp"
                type="datetime"
              />
            </n-form-item>
            <n-form-item label="Switch">
              <n-radio
                v-model="form.radio"
                value="Definitely Maybe"
              >
                Definitely Maybe
              </n-radio>
              <n-radio
                v-model="form.radio"
                value="Be Here Now"
              >
                Be Here Now
              </n-radio>
            </n-form-item>
            <n-form-item>
              <n-button>Submit</n-button>
              <n-button>Cancel</n-button>
            </n-form-item>
          </n-form>
        </div>
        <div class="n-doc-section__source">
          <textarea>
            <n-form :model="form">
              <n-form-item label="Input">
                <n-input v-model="form.input" placeholder="Enter sth" />
              </n-form-item>
              <n-form-item label="Select">
                <n-select size="small" v-model="form.select"
                  placeholder="Please Select Type" :items="items" />
              </n-form-item>
              <n-form-item label="Switch">
                <n-switch v-model="form.switch" />
              </n-form-item>
              <n-form-item label="DatePicker">
                <n-date-picker v-model="form.dateTimeTimestamp"
                  type="datetime" />
              </n-form-item>
              <n-form-item label="Switch">
                <n-radio v-model="form.radio" value="Definitely Maybe">
                  Definitely Maybe</n-radio>
                <n-radio v-model="form.radio" value="Be Here Now">
                  Be Here Now</n-radio>
              </n-form-item>
              <n-form-item>
                <n-button>Submit</n-button>
                <n-button>Cancel</n-button>
              </n-form-item>
            </n-form>
            <script>
            export default {
              data () {
                return {
                  items: [
                    {
                      label: "ArtifactoryLabel",
                      value: "Artifactory"
                    },
                    {
                      label: "Registry",
                      value: "Registry"
                    },
                    {
                      label: "Public",
                      value: "Public"
                    },
                    {
                      label: "Custom",
                      value: "Custom"
                    }
                  ],
                  form: {
                    input: '',
                    select: '',
                    datepicker: 0,
                    switch: false,
                    radio: ''
                  }
                }
              }
            }
            </script>

            </textarea>
        </div>
      </div>
      <div class="n-doc-section">
        <div class="n-doc-section__header">
          Form of Label Position
        </div>
        <div class="n-doc-section__view">
          <n-form
            :label-width="200"
            label-position="top"
          >
            <n-form-item
              required
              label="Top1"
            >
              <n-input />
            </n-form-item>
            <n-form-item
              required
              :label-width="80"
              label="Top2"
            >
              <n-input />
            </n-form-item>
            <n-form-item
              required
              label-position="left"
              label="Left"
            >
              <n-input />
            </n-form-item>
            <n-form-item
              label-position="center"
              required
              label="Center"
            >
              <n-input />
            </n-form-item>
            <n-form-item
              label-position="right"
              required
              label="Right"
            >
              <n-input />
            </n-form-item>
            <n-form-item>
              <n-button>Submit</n-button>
              <n-button>Cancel</n-button>
            </n-form-item>
            <n-form-item
              label="Action"
              label-position="right"
            >
              <n-button>Submit</n-button>
              <n-button>Cancel</n-button>
            </n-form-item>
          </n-form>
        </div>
        <div class="n-doc-section__source">
          <textarea>
            <n-form
              :label-width="200"
              label-position="top"
            >
              <n-form-item label="Top1">
                <n-input/>
              </n-form-item>
              <n-form-item label="Top2">
                <n-input/>
              </n-form-item>
              <n-form-item label-position="left" label="Left">
                <n-input/>
              </n-form-item>
              <n-form-item label-position="center" label="Center">
                <n-input/>
              </n-form-item>
              <n-form-item label-position="right" label="Right">
                <n-input/>
              </n-form-item>
              <n-form-item>
                <n-button>Submit</n-button>
                <n-button>Cancel</n-button>
              </n-form-item>
              <n-form-item label="Action" label-position="right">
                <n-button>Submit</n-button>
                <n-button>Cancel</n-button>
              </n-form-item>
            </n-form>
          </textarea>
        </div>
      </div>
      <div class="n-doc-section">
        <div class="n-doc-section__header">
          Validate Form
        </div>
        <div class="n-doc-section__view">
          <n-form
            ref="form-validate"
            :model="validateForm"
            :rules="validateRules"
          >
            <n-form-item
              label="Warning"
              label-position="top"
            >
              The key in form-model does not support the form with ' . '.<br>
              And does not init the value of parameters with 'undefined'.<br>
              ResetForm Method: only can reset the item with prop. And Donnot deal the nesting form context<br>
              ValidateForm Method: support validate specified items by the second parameter in form of array.<br>
            </n-form-item>
            <n-popover>
              <template v-slot:activator>
                <n-form-item
                  :required-logo="false"
                  prop="input"
                  label="Input"
                >
                  <n-input
                    v-model="validateForm.input"
                    placeholder="Enter string"
                  />
                </n-form-item>
              </template>
<<<<<<< HEAD
              <span>Test nesting Form Item</span>
=======
              <span>Test nesting formItem in resetForm</span>
>>>>>>> 7aa88733
            </n-popover>
            <n-form-item
              prop="muti.deep.select"
              label="Select"
            >
              <n-select
                v-model="validateForm.muti.deep.select"
                placeholder="Please Select Type"
                :items="items"
              />
            </n-form-item>
            <n-form-item
              prop="mutiSelect.0"
<<<<<<< HEAD
              label="multi-select"
=======
              label="Select"
>>>>>>> 7aa88733
            >
              <n-select
                v-model="validateForm.mutiSelect[0]"
                multiple
                placeholder="Please Select Type"
                :items="items"
              />
            </n-form-item>
            <n-form-item
              label="Switch"
              prop="switch"
            >
              <n-switch v-model="validateForm.switch" />
            </n-form-item>
            <n-form-item
              label="DatePicker"
              prop="datepicker"
            >
              <n-date-picker
                v-model="validateForm.datepicker"
                type="date"
              />
            </n-form-item>
            <n-form-item
              prop="radio"
              label="Radio"
            >
              <n-radio
                v-model="validateForm.radio"
                value="Definitely Maybe"
              >
                Definitely Maybe
              </n-radio>
              <n-radio
                v-model="validateForm.radio"
                value="Be Here Now"
              >
                Be Here Now
              </n-radio>
            </n-form-item>
            <n-form-item>
              <n-button @click="formValidate('form-validate')">
                Submit
              </n-button>
              <n-button @click="formReset('form-validate')">
                Reset
              </n-button>
            </n-form-item>
          </n-form>
        </div>
        <div class="n-doc-section__source">
          <textarea v-pre>
            <n-form ref="form-validate" disabled :model="validateForm" :rules="validateRules">
              <n-form-item prop="input" label="Input">
                <n-input v-model="validateForm.input" placeholder="Enter string" />
              </n-form-item>
              <n-form-item prop="muti.deep.select" label="Select">
                <n-select
                  size="small"
                  v-model="validateForm.muti.deep.select"
                  placeholder="Please Select Type"
                  :items="items"
                />
              </n-form-item>
              <n-form-item
                prop="mutiSelect.0"
                label="Select"
              >
                <n-select
                  v-model="validateForm.mutiSelect[0]"
                  multiple
                  placeholder="Please Select Type"
                  :items="items"
                />
              </n-form-item>
              <n-form-item label="Switch" prop="switch">
                <n-switch v-model="validateForm.switch" />
              </n-form-item>
              <n-form-item label="DatePicker" prop="datepicker">
                <n-date-picker v-model="validateForm.datepicker" type="date" />
              </n-form-item>
              <n-form-item
                prop="radio"
                label="Radio">
                <n-radio v-model="validateForm.radio" value="Definitely Maybe">
                  Definitely Maybe
                </n-radio>
                <n-radio v-model="validateForm.radio" value="Be Here Now">
                  Be Here Now
                </n-radio>
              </n-form-item>
              <n-form-item>
                <n-button @click="formValidate('form-validate')">
                  Submit
                </n-button>
                <n-button @click="formReset('form-validate')">
                  Reset
                </n-button>
              </n-form-item>
            </n-form>
            <script>
              export default {
                data () {
                  let arrayValidate = (rule, value, callback) => {
                    if (value.length <= 0) {
                      callback(new Error('input required'))
                    } else {
                      callback()
                    }
                  }
                  return {
                    validateForm: {
                      input: "",
                      muti: {
                        deep: {
                          select: ""
                        }
                      },
                      datepicker: "",
                      switch: false,
                      radio: ""
                    },
                    validateRules: {
                      input: [
                        { required: true, message: "input cannot be empty", trigger: "blur" }
                      ],
                      'mutiSelect.0': [
                        { validator: arrayValidate, trigger: 'change' }
                      ],
                      "muti.deep.select": [
                        {
                          required: true,
                          message: "select cannot be empty",
                          trigger: "change"
                        }
                      ],
                      radio: [
                        {
                          required: true,
                          message: "radio please choose some",
                          trigger: "change"
                        }
                      ],
                      datepicker: [
                        {
                          required: true,
                          type: "date",
                          message: "Please select the date",
                          trigger: "change"
                        }
                      ]
                    }
                  }
                },
                methods: {
                  formValidate(ref) {
                    // two ways to use, the first used most
                    // this.$refs[ref].validate((flag, res) => {
                    //   console.log("validate all result", flag, res);
                    // });
                    new Promise((resolve, reject) => {
                      this.$refs[ref].validate((valid, filed) => {
                        if (valid) {
                          resolve(filed);
                        } else {
                          reject(filed);
                        }
                      });
                    })
                      .then(f => {
                        console.log("pass", f);
                      })
                      .catch(e => {
                        console.log("unpass", e);
                      });
                  },
                  formReset (ref) {
                    this.$refs[ref].resetForm();
                  },
                }
              }
            </script>
          </textarea>
        </div>
      </div>
      <div class="n-doc-section">
        <div class="n-doc-section__header">
          Form of Custom validate rules
        </div>
        <div class="n-doc-section__view">
          <n-form
            ref="custom"
            :model="custom"
            :rules="customRules"
            :label-width="80"
          >
            <n-form-item
              prop="age"
              label="Age"
            >
              <n-input v-model.number="custom.age" />
            </n-form-item>
            <n-form-item
              prop="pass"
              label="Password"
            >
              <n-input
                v-model="custom.pass"
              />
            </n-form-item>
            <n-form-item
              prop="checkPass"
              label="CheckPass"
            >
              <n-input v-model="custom.checkPass" />
            </n-form-item>
            <n-form-item>
              <n-button @click="formValidate('custom')">
                Commit
              </n-button>
            </n-form-item>
          </n-form>
        </div>
        <div class="n-doc-section__source">
          <textarea v-pre>
            <n-form ref="custom" :model="custom" :rules="customRules" :label-width="80">
            <n-form-item prop="age" label="Age">
              <n-input v-model.number="custom.age"></n-input>
            </n-form-item>
            <n-form-item prop="pass" label="Password">
              <n-input v-model="custom.pass"></n-input>
            </n-form-item>
            <n-form-item prop="checkPass" label="CheckPass">
              <n-input v-model="custom.checkPass"></n-input>
            </n-form-item>
            <n-form-item>
              <n-button @click="formValidate('custom')">Commit</n-button>
            </n-form-item>
          </n-form>
          <script>
          export default {
            data() {
              return {
                var checkAge = (rule, value, callback) => {
                  if (!value) {
                    return callback(new Error("Input age"));
                  }
                  setTimeout(() => {
                    if (!Number.isInteger(value)) {
                      callback(new Error("Number required"));
                    } else {
                      if (value < 18) {
                        callback(new Error("Age should over 18"));
                      } else {
                        callback();
                      }
                    }
                  }, 1000);
                };
                var validatePass = (rule, value, callback) => {
                  if (value === "") {
                    callback(new Error("Input password"));
                  } else {
                    if (this.custom.checkPass !== "") {
                      this.$refs.custom.validate("", ["checkPass"]);
                    }
                    callback();
                  }
                };
                var validatePass2 = (rule, value, callback) => {
                  if (value === "") {
                    callback(new Error("Input password again"));
                  } else if (value !== this.custom.pass) {
                    callback(new Error("ent input password twice!"));
                  } else {
                    callback();
                  }
                };
                custom: {
                  pass: "",
                  checkPass: "",
                  age: ""
                },
                customRules: {
                  pass: [{ validator: validatePass, trigger: "blur" }],
                  checkPass: [{ validator: validatePass2, trigger: "blur" }],
                  age: [{ validator: checkAge, trigger: "blur" }]
                }
              }
            }
          }
          </script>
          </textarea>
        </div>
      </div>
      <div class="n-doc-section">
        <div class="n-doc-section__header">
          Form of Dynamic
        </div>
        <div class="n-doc-section__view">
          <n-form
            ref="custom"
            :model="dynamic"
            :rules="dynamicRules"
            :label-width="80"
          >
            <n-form-item
              v-for="(item, k) in dynamic.email"
              :key="k"
              :prop="'email.' + k"
              :label="k"
            >
              <n-input v-model="dynamic['email'][k]" />
            </n-form-item>
            <n-form-item>
              <n-button @click="dynamicAddItem">
                Add
              </n-button>
              <n-button @click="dynamicPopItem">
                Delete
              </n-button>
            </n-form-item>
          </n-form>
        </div>
        <div class="n-doc-section__source">
          <textarea v-pre>
            <n-form ref="dynamic" :model="dynamic" :rules="dynamicRules" :label-width="80">
            <n-form-item
              :key="k"
              :prop="'email.' + k"
              :label="k"
              v-for="(item, k) in dynamic.email"
            >
              <n-input v-model="dynamic['email'][k]"></n-input>
            </n-form-item>
            <n-form-item>
              <n-button @click="dynamicAddItem">Add item</n-button>
              <n-button @click="dynamicPopItem">Delete</n-button>
            </n-form-item>
          </n-form>
          <script>
          export default {
            data () {
              return {
                dynamic: {
                  name: "",
                  email: {
                    email0: ""
                  }
                },
                dynamicRules: {
                  "email.email0": [
                    {
                      required: true,
                      message: "Mailbox cannot be empty",
                      trigger: "blur"
                    },
                    { type: "email", message: "Incorrect email format", trigger: "blur" }
                  ]
                }
              }
            },
            methods: {
              dynamicAddItem() {
                let i = Object.keys(this.dynamic.email).length;
                this.$set(this.dynamic.email, "email" + i, "");
                // 依据自己的情况在dynamicRules里去增加验证对象
                this.$set(
                  this.dynamicRules,
                  "email.email" + i,
                  this.dynamicRules["email.email0"]
                );
              },
              dynamicPopItem () {
                let keys = Object.keys(this.dynamic.email)
                let k = keys[keys.length - 1]
                if (k) {
                  delete this.dynamic.email[k]
                }
              }
            }
          }
          </script>
          </textarea>
        </div>
      </div>
    </div>
  </div>
</template>
<script>
import docCodeEditorMixin from './docCodeEditorMixin'

export default {
  mixins: [docCodeEditorMixin],

  data () {
    var checkAge = (rule, value, callback) => {
      if (!value) {
        return callback(new Error('Input age'))
      }
      setTimeout(() => {
        if (!Number.isInteger(value)) {
          callback(new Error('Number required'))
        } else {
          if (value < 18) {
            callback(new Error('Age should over 18'))
          } else {
            callback()
          }
        }
      }, 1000)
    }
    var validatePass = (rule, value, callback) => {
      if (value === '') {
        callback(new Error('Input password'))
      } else {
        if (this.custom.checkPass !== '') {
          this.$refs.custom.validate('', ['checkPass'])
        }
        callback()
      }
    }
    var validatePass2 = (rule, value, callback) => {
      if (value === '') {
        callback(new Error('Input password again'))
      } else if (value !== this.custom.pass) {
        callback(new Error('ent input password twice!'))
      } else {
        callback()
      }
    }
<<<<<<< HEAD
    let arrayValidate = (rule, value, callback) => {
      console.log('arrya validate value', value)
      debugger
=======
    var arrayValidate = (rule, value, callback) => {
      if (value.length <= 0) {
        callback(new Error('input required'))
      } else {
        callback()
      }
>>>>>>> 7aa88733
    }
    return {
      form: {
        name: '',
        age: '',
        phone: '',
        // second form
        input: '',
        select: '',
        datepicker: '',
        switch: false,
        radio: ''
      },
      items: [
        {
          label: 'ArtifactoryLabel',
          value: 'Artifactory'
        },
        {
          label: 'Registry',
          value: 'Registry'
        },
        {
          label: 'Public',
          value: 'Public'
        },
        {
          label: 'Custom',
          value: 'Custom'
        }
      ],
      validateForm: {
        input: '',
        muti: {
          deep: {
            select: 'Public'
          }
        },
        mutiSelect: [
          []
        ],
        datepicker: 0,
        switch: false,
        radio: ''
      },
      validateRules: {
        input: [
          { required: true, message: 'input cannot be empty', trigger: 'blur' }
        ],
<<<<<<< HEAD
        'mutiSelect.0': [{
          validator: arrayValidate, trigger: 'change'
        }],
=======
        'mutiSelect.0': [
          { validator: arrayValidate, trigger: 'change' }
        ],
>>>>>>> 7aa88733
        'muti.deep.select': [
          {
            required: true,
            message: 'select cannot be empty',
            trigger: 'change'
          }
        ],
        radio: [
          {
            required: true,
            message: 'radio please choose some',
            trigger: 'change'
          }
        ],
        datepicker: [
          {
            required: true,
            type: 'date',
            message: 'Please select the date',
            trigger: 'change'
          }
        ]
      },
      ruleValidate: {
        name: [
          {
            required: true,
            message: 'The name cannot be empty',
            trigger: 'blur'
          }
        ],
        mail: [
          {
            required: true,
            message: 'Mailbox cannot be empty',
            trigger: 'blur'
          },
          { type: 'email', message: 'Incorrect email format', trigger: 'blur' }
        ],
        city: [
          {
            required: true,
            message: 'Please select the city',
            trigger: 'change'
          }
        ],
        gender: [
          { required: true, message: 'Please select gender', trigger: 'change' }
        ],
        interest: [
          {
            required: true,
            type: 'array',
            min: 1,
            message: 'Choose at least one hobby',
            trigger: 'change'
          },
          {
            type: 'array',
            max: 2,
            message: 'Choose two hobbies at best',
            trigger: 'change'
          }
        ],
        date: [
          {
            required: true,
            type: 'date',
            message: 'Please select the date',
            trigger: 'change'
          }
        ],
        time: [
          {
            required: true,
            type: 'string',
            message: 'Please select time',
            trigger: 'change'
          }
        ],
        desc: [
          {
            required: true,
            message: 'Please enter a personal introduction',
            trigger: 'blur'
          },
          {
            type: 'string',
            min: 20,
            message: 'Introduce no less than 20 words',
            trigger: 'blur'
          }
        ]
      },
      custom: {
        pass: '',
        checkPass: '',
        age: ''
      },
      customRules: {
        pass: [{ validator: validatePass, trigger: 'blur' }],
        checkPass: [{ validator: validatePass2, trigger: 'blur' }],
        age: [{ validator: checkAge, trigger: 'blur' }]
      },
      dynamic: {
        name: '',
        email: {
          email0: ''
        }
      },
      dynamicRules: {
        'email.email0': [
          {
            required: true,
            message: 'Mailbox cannot be empty',
            trigger: 'blur'
          },
          { type: 'email', message: 'Incorrect email format', trigger: 'blur' }
        ]
      }
    }
  },

  methods: {
    formValidate (ref) {
      // this.$refs[ref].validate((flag, res) => {
      //   console.log('validate all result', flag, res);
      // })
      new Promise((resolve, reject) => {
        this.$refs[ref].validate((valid, filed) => {
          if (valid) {
            resolve(filed)
          } else {
            reject(filed)
          }
        })
      })
        .then(f => {
          console.log('pass', f)
        })
        .catch(e => {
          console.log('unpass', e)
        })
    },
    formReset (ref) {
      this.$refs[ref].resetForm()
    },
    dynamicAddItem () {
      let i = Object.keys(this.dynamic.email).length
      this.$set(this.dynamic.email, 'email' + i, '')
      // 依据自己的情况在dynamicRules里去增加验证对象
      this.$set(
        this.dynamicRules,
        'email.email' + i,
        this.dynamicRules['email.email0']
      )
    },
    dynamicPopItem () {
      let keys = Object.keys(this.dynamic.email)
      let k = keys.pop()
      if (k) {
        this.$delete(this.dynamic.email, k)
      }
    }
  }
}
</script><|MERGE_RESOLUTION|>--- conflicted
+++ resolved
@@ -294,11 +294,7 @@
                   />
                 </n-form-item>
               </template>
-<<<<<<< HEAD
-              <span>Test nesting Form Item</span>
-=======
               <span>Test nesting formItem in resetForm</span>
->>>>>>> 7aa88733
             </n-popover>
             <n-form-item
               prop="muti.deep.select"
@@ -312,11 +308,7 @@
             </n-form-item>
             <n-form-item
               prop="mutiSelect.0"
-<<<<<<< HEAD
               label="multi-select"
-=======
-              label="Select"
->>>>>>> 7aa88733
             >
               <n-select
                 v-model="validateForm.mutiSelect[0]"
@@ -748,18 +740,12 @@
         callback()
       }
     }
-<<<<<<< HEAD
-    let arrayValidate = (rule, value, callback) => {
-      console.log('arrya validate value', value)
-      debugger
-=======
     var arrayValidate = (rule, value, callback) => {
       if (value.length <= 0) {
         callback(new Error('input required'))
       } else {
         callback()
       }
->>>>>>> 7aa88733
     }
     return {
       form: {
@@ -809,15 +795,9 @@
         input: [
           { required: true, message: 'input cannot be empty', trigger: 'blur' }
         ],
-<<<<<<< HEAD
-        'mutiSelect.0': [{
-          validator: arrayValidate, trigger: 'change'
-        }],
-=======
         'mutiSelect.0': [
           { validator: arrayValidate, trigger: 'change' }
         ],
->>>>>>> 7aa88733
         'muti.deep.select': [
           {
             required: true,
