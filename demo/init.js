import Vue from 'vue/dist/vue'
import VueRouter from 'vue-router'
import '../styles/index.scss'
import './styles/atom-one-dark-reasonable.scss'
import './styles/atom-one-light.scss'
import './styles/markdown.scss'
import './styles/font.scss'
import NaiveUI from '../index'
import VueI18n from 'vue-i18n'

import intro from './documentation/intro/intro'
import start from './documentation/intro/start'
import devGuildlines from './documentation/intro/devGuidelines'
import status from './documentation/intro/status'

import nimbusServiceLayoutDemo from './documentation/components/nimbusServiceLayoutDemo'
import gradientText from './documentation/components/gradientText'
import checkbox from './documentation/components/checkbox'
import button from './documentation/components/button'
import nswitch from './documentation/components/switch'
import input from './documentation/components/input'
import select from './documentation/components/select'
import cascader from './documentation/components/cascader'
import customInput from './documentation/components/customInput'
import modal from './documentation/components/modal'
import message from './documentation/components/message'
import tooltip from './documentation/components/tooltip'
import popover from './documentation/components/popover'
import alert from './documentation/components/alert'
import datePicker from './documentation/components/datePicker'
import inputNumber from './documentation/components/inputNumber'
import radio from './documentation/components/radio'
import form from './documentation/components/form'
import tabs from './documentation/components/tabs'
import timePicker from './documentation/components/timePicker'
import confirm from './documentation/components/confirm'
import backTop from './documentation/components/backTop'
import dropdown from './documentation/components/dropdown'
import scrollbarDebug from './debugComponents/scrollbarDebug'
import scrollbarDebug2 from './debugComponents/scrollbarDebug2'
import badge from './documentation/components/badge'
import steps from './documentation/components/steps'
import notification from './documentation/components/notification'
import pagination from './documentation/components/pagination'
import collapse from './documentation/components/collapse'
import tag from './documentation/components/tag'
import menu from './documentation/components/menu'
import timeline from './documentation/components/timeline'
import progress from './documentation/components/progress'
import divider from './documentation/components/divider'
import popconfirm from './documentation/components/popconfirm'
import anchor from './documentation/components/anchor'
import popselect from './documentation/components/popselect'
import configProvider from './documentation/components/configProvider'
import advancedTable from './documentation/components/advancedTable'
import table from './documentation/components/table'

import transfer from './documentation/components/transfer'
import spin from './documentation/components/spin'
import drawer from './documentation/components/drawer'
import loadingBar from './documentation/components/loadingBar'
import time from './documentation/components/time'
import slider from './documentation/components/slider'
import tree from './documentation/components/tree'
import affix from './documentation/components/affix'
import statistic from './documentation/components/statistic'
import grid from './documentation/components/grid'
import breadcrumb from './documentation/components/breadcrumb'
import configConsumer from './documentation/components/configConsumer'
import descriptions from './documentation/components/descriptions'
import list from './documentation/components/list'
import card from './documentation/components/card'
import layout from './documentation/components/layout'
import avatar from './documentation/components/avatar'
import result from './documentation/components/result'
import thing from './documentation/components/thing'
import autoComplete from './documentation/components/autoComplete'
import empty from './documentation/components/empty'
import theme from './documentation/theme'
import element from './documentation/components/element'
import log from './documentation/components/log'
import code from './documentation/components/code'

import demo from './demo'
import ComponentDemo from './utils/ComponentDemo'
import ComponentDemos from './utils/ComponentDemos'
import ComponentDocumentation from './utils/ComponentDocumentation'
import DocumentationWrapper from './utils/DocumentationWrapper'
import './styles/ComponentDemo.scss'
import './styles/demo.scss'

import popoverDebug from './debugComponents/popoverDebug'
import routerDebug from './debugComponents/routerDebug'
import modalDebug from './debugComponents/modalDebug'
import datePickerDebug from './debugComponents/datePickerDebug'
import backTopDebug from './debugComponents/backTopDebug'
import cancelMarkDebug from './debugComponents/cancelMarkDebug'
import cascaderDebug from './debugComponents/cascaderDebug'
import verticalAlignDebug from './debugComponents/verticalAlignDebug'
import iconTransitionDebug from './debugComponents/iconTransitionDebug'

import hljs from 'highlight.js/lib/highlight'
import javascript from 'highlight.js/lib/languages/javascript'
import python from 'highlight.js/lib/languages/python'
import cpp from 'highlight.js/lib/languages/cpp'

hljs.registerLanguage('javascript', javascript)
hljs.registerLanguage('python', python)
hljs.registerLanguage('cpp', cpp)

Vue.use(VueI18n)
Vue.use(VueRouter)
Vue.use(NaiveUI)
NaiveUI.setHljs(hljs)

const i18n = new VueI18n({
  locale: 'en-us'
})

Vue.component('ComponentDemo', ComponentDemo)
Vue.component('ComponentDemos', ComponentDemos)
Vue.component('DocumentationWrapper', DocumentationWrapper)
Vue.component('ComponentDocumentation', ComponentDocumentation)

const withPrefix = (prefix, routes) =>
  routes.map(route => {
    route.path = prefix + route.path
    return route
  })

const routes = [
  {
    path: '/:lang/:theme/n-popover-debug',
    component: popoverDebug
  },
  {
    path: '/n-back-top-debug',
    component: backTopDebug
  },
  {
    path: '/n-cascader-debug',
    component: cascaderDebug
  },
  {
    path: '/:lang/:theme/start',
    component: demo,
    children: withPrefix('/:lang/:theme', [
      { path: '/intro', component: intro },
      { path: '/start', component: start },
      { path: '/dev-guildlines', component: devGuildlines },
      { path: '/status', component: status },
      { path: '/n-nimbus-service-layout', component: nimbusServiceLayoutDemo },
      { path: '/n-layout', component: layout },
      { path: '/n-gradient-text', component: gradientText },
      {
        path: '/n-icon',
        component: () => import('./documentation/components/icon')
      },
      { path: '/n-checkbox', component: checkbox },
      { path: '/n-button', component: button },
      { path: '/n-switch', component: nswitch },
      // { path: '/n-table', component: tableDemo },
      { path: '/n-advance-table', component: advancedTable },
      { path: '/n-table', component: table },
      { path: '/n-input', component: input },
      { path: '/n-select', component: select },
      { path: '/n-cascader', component: cascader },
      { path: '/n-custom-input', component: customInput },
      { path: '/n-modal', component: modal },
      { path: '/n-message', component: message },
      { path: '/n-tooltip', component: tooltip },
      { path: '/n-popover', component: popover },
      { path: '/n-notification', component: notification },
      { path: '/n-pagination', component: pagination },
      { path: '/n-alert', component: alert },
      { path: '/n-date-picker', component: datePicker },
      { path: '/n-input-number', component: inputNumber },
      { path: '/n-radio', component: radio },
<<<<<<< HEAD
      { path: '/n-form', component: formDemo },
      { path: '/n-new-form', component: form },
=======
      { path: '/n-form', component: form},
>>>>>>> bef6ee39
      { path: '/n-tabs', component: tabs },
      { path: '/n-time-picker', component: timePicker },
      { path: '/n-confirm', component: confirm },
      { path: '/n-router-debug', component: routerDebug },
      { path: '/n-modal-debug', component: modalDebug },
      { path: '/n-scrollbar-debug', component: scrollbarDebug },
      { path: '/n-badge', component: badge },
      { path: '/n-steps', component: steps },
      { path: '/n-collapse', component: collapse },
      { path: '/n-progress', component: progress },
      { path: '/n-tag', component: tag },
      { path: '/n-menu', component: menu },
      { path: '/n-timeline', component: timeline },
      { path: '/n-scrollbar-debug2', component: scrollbarDebug2 },
      { path: '/n-back-top', component: backTop },
      { path: '/n-date-picker-debug', component: datePickerDebug },
      { path: '/n-divider', component: divider },
      { path: '/n-popconfirm', component: popconfirm },
      { path: '/n-anchor', component: anchor },
      { path: '/n-dropdown', component: dropdown },
      { path: '/n-popselect', component: popselect },
      { path: '/n-config-provider', component: configProvider },
      { path: '/n-cancel-mark-debug', component: cancelMarkDebug },
      { path: '/n-transfer', component: transfer },
      { path: '/n-spin', component: spin },
      { path: '/n-drawer', component: drawer },
      { path: '/n-loading-bar', component: loadingBar },
      { path: '/n-time', component: time },
      { path: '/n-slider', component: slider },
      { path: '/n-tree', component: tree },
      { path: '/n-vertical-align-debug', component: verticalAlignDebug },
      { path: '/n-affix', component: affix },
      { path: '/n-statistic', component: statistic },
      { path: '/n-grid', component: grid },
      { path: '/n-breadcrumb', component: breadcrumb },
      { path: '/n-config-consumer', component: configConsumer },
      { path: '/n-descriptions', component: descriptions},
      { path: '/n-list', component: list},
      { path: '/n-card', component: card },
      { path: '/n-avatar', component: avatar },
      { path: '/n-result', component: result },
      { path: '/n-thing', component: thing },
      { path: '/n-auto-complete', component: autoComplete },
      { path: '/n-empty', component: empty },
      { path: '/n-theme', component: theme },
      { path: '/n-element', component: element },
      { path: '/n-log', component: log },
      { path: '/n-code', component: code },
      {
        path: '/n-icon-transition-debug',
        component: iconTransitionDebug
      },
    ])
  },
  {
    path: '/*',
    redirect: '/en-us/dark/start'
  }
]

const router = new VueRouter({
  mode: 'history',
  routes
})

router.beforeEach(function(to, from, next) {
  Vue.prototype.$NLoadingBar.theme = to.params.theme
  if (to.path !== from.path) {
    Vue.prototype.$NLoadingBar.start()
  }
  next()
})

router.afterEach(function(to, from) {
  if (to.path !== from.path) {
    Vue.prototype.$NLoadingBar.finish()
  }
})

export { Vue, router, i18n }<|MERGE_RESOLUTION|>--- conflicted
+++ resolved
@@ -176,12 +176,7 @@
       { path: '/n-date-picker', component: datePicker },
       { path: '/n-input-number', component: inputNumber },
       { path: '/n-radio', component: radio },
-<<<<<<< HEAD
-      { path: '/n-form', component: formDemo },
-      { path: '/n-new-form', component: form },
-=======
-      { path: '/n-form', component: form},
->>>>>>> bef6ee39
+      { path: '/n-form', component: form },
       { path: '/n-tabs', component: tabs },
       { path: '/n-time-picker', component: timePicker },
       { path: '/n-confirm', component: confirm },
@@ -218,8 +213,8 @@
       { path: '/n-grid', component: grid },
       { path: '/n-breadcrumb', component: breadcrumb },
       { path: '/n-config-consumer', component: configConsumer },
-      { path: '/n-descriptions', component: descriptions},
-      { path: '/n-list', component: list},
+      { path: '/n-descriptions', component: descriptions },
+      { path: '/n-list', component: list },
       { path: '/n-card', component: card },
       { path: '/n-avatar', component: avatar },
       { path: '/n-result', component: result },
@@ -233,7 +228,7 @@
       {
         path: '/n-icon-transition-debug',
         component: iconTransitionDebug
-      },
+      }
     ])
   },
   {
