<p align="center">
  <img width="144px" src="https://naiveui.oss-cn-hongkong.aliyuncs.com/naivelogo.svg" />
</p>

<h1 align="center">Naive UI</h1>
<p align="center">一个 Vue 3 组件库</p>
<p align="center"><b>比较完整，主题可调，使用 TypeScript，快</b></p>
<p align="center">有点意思</p>

<p align="center"><a href="README.md">English</a> | 中文</p>

## 文档

[www.naiveui.com](http://www.naiveui.com)

## 社区

- [Discord](https://discord.gg/Pqv7Mev5Dd)
<<<<<<< HEAD
- 钉钉一群 33482509（已满）
- 钉钉二群 35886835（已满）
- 钉钉三群 32377370（已满）
- 钉钉四群 8165002788（已满）
- 钉钉五群 31205022250（已满）
=======
- 钉钉一群 33482509 (已满)
- 钉钉二群 35886835 (已满)
- 钉钉三群 32377370 (已满)
- 钉钉四群 8165002788 (已满)
- 钉钉五群 31205022250 (已满)
>>>>>>> 48e70e11
- 钉钉六群 62720001971

- [Awesome Naive UI](https://github.com/naive-ui/awesome-naive)

钉钉群加入方法：在**搜索框**中搜索群号，点击下拉框中更多分组内的**网络查找公开群组**

## 特性

### 比较完整

有超过 90 个组件，希望能帮你少写点代码。

顺便一提，它们全都可以 treeshaking。

### 主题可调

我们提供了一个使用 TypeScript 构建的先进的类型安全主题系统。你只需要提供一个样式覆盖的对象，剩下的都交给我们。

顺便一提，不用 less、sass、css 变量，也不用 webpack 的 loaders。以及你可以试试右下角的主题编辑器。

### 使用 TypeScript

Naive UI 全量使用 TypeScript 编写，和你的 TypeScript 项目无缝衔接。

顺便一提，你不需要导入任何 CSS 就能让组件正常工作。

### 快

我尽力让它不要太慢。至少 select、tree、transfer、table、cascader 都可以用虚拟列表。

顺便一提，...，没有顺便了。祝你使用愉快。

## 安装

### npm

使用 npm 安装。

```bash
npm i -D naive-ui
```

### 字体

```bash
npm i -D vfonts
```

### 图标

naive-ui 建议使用 [xicons](https://www.xicons.org) 作为图标库。

### 设计资源

[Naive UI (Sketch)](https://naive-ui.oss-accelerate.aliyuncs.com/NaiveUI-Design-Library-zh-CN.sketch)

## 贡献

请参考 [CONTRIBUTING.zh-CN.md](https://github.com/tusen-ai/naive-ui/blob/main/CONTRIBUTING.zh-CN.md)

## 许可

Naive UI 使用 [MIT license](https://opensource.org/licenses/MIT) 许可证书。

`result` 组件的图像资源来自于 [Twemoji](https://github.com/twitter/twemoji)，遵守 [CC-BY 4.0](https://creativecommons.org/licenses/by/4.0/) 许可。<|MERGE_RESOLUTION|>--- conflicted
+++ resolved
@@ -16,19 +16,11 @@
 ## 社区
 
 - [Discord](https://discord.gg/Pqv7Mev5Dd)
-<<<<<<< HEAD
-- 钉钉一群 33482509（已满）
-- 钉钉二群 35886835（已满）
-- 钉钉三群 32377370（已满）
-- 钉钉四群 8165002788（已满）
-- 钉钉五群 31205022250（已满）
-=======
 - 钉钉一群 33482509 (已满)
 - 钉钉二群 35886835 (已满)
 - 钉钉三群 32377370 (已满)
 - 钉钉四群 8165002788 (已满)
 - 钉钉五群 31205022250 (已满)
->>>>>>> 48e70e11
 - 钉钉六群 62720001971
 
 - [Awesome Naive UI](https://github.com/naive-ui/awesome-naive)
