# Layout

<!--single-column-->

Layout is for layout.

The component is a bit complicated to use. But like a manual gear car, it worths a shot.

If you are use version before v2.3.0, you may want to know about <n-a href="#Changes-After-v2.3.0">Changes After v2.3.0</n-a>.

## Demos

```demo
basic
set-padding
border
embedded
absolute
scrollbar
collapse
inverted
show-sider-content
scroll-to
```

## API

### Layout, Layout Content Props

| Name | Type | Default | Description |
| --- | --- | --- | --- |
| content-style | `string \| Object` | `undefined` | Style of scrollable content node. |
| embedded | `boolean` | `false` | Use darker background to show a embedded effect. Only work for light theme. |
| has-sider | `boolean` | `false` | Whether the component has sider inside. If so it must be `true`. |
| native-scrollbar | `boolean` | `true` | Whether to use native scrollbar on itself. If set to `false`, layout will use a naive-ui style scrollbar for content. |
| position | `'static' \| 'absolute'` | `'static'` | `static` position will make it css position set to `static`. `absolute` position will make it css position set to `absolute` and `left`, `right`, `top`, `bottom` to `0`. `absolute` position is very useful when you want to make content scroll in a fixed container or make the whole page's layout in a fixed position. You may need to change the style of the component to make it display as you expect. |

### Layout Footer Props

| Name | Type | Default | Description |
| --- | --- | --- | --- |
| bordered | `boolean` | `false` | Whether to show the border. |
| inverted | `boolean` | `false` | Whether to use inverted background. |
| position | `'static' \| 'absolute'` | `'static'` | `static` position will make it css position set to `static`. `absolute` position will make it css position set to `absolute` and `left`, `right`, `top` to `0`. `absolute` position is very useful when you want to make content scroll in a fixed container or make the whole page's layout in a fixed position. You may need to change the style of the component to make it display as you expect. |

### Layout Header Props

| Name | Type | Default | Description |
| --- | --- | --- | --- |
| bordered | `boolean` | `false` | Whether to show the border. |
| inverted | `boolean` | `false` | Whether to use inverted background. |
| position | `'static' \| 'absolute'` | `'static'` | `static` position will make it css position set to `static`. `absolute` position will make it css position set to `absolute` and `left`, `right`, `bottom` to `0`. `absolute` position is very useful when you want to make content scroll in a fixed container or make the whole page's layout in a fixed position. You may need to change the style of the component to ma ke as you expect. |

### Layout Sider Props

| Name | Type | Default | Description |
| --- | --- | --- | --- |
| bordered | `boolean` | `false` | Whether to show the border. |
| collapse-mode | `'transform' \| 'width'` | `'transform'` | If set to `'width'`, the sider's content width will be actually collapsed. If set to `'transform'`, the sider will only move it's position and won't change its content width. |
| collapsed | `boolean` | `undefined` | Whether the sider is collapsed. It only works for when `position` is `'static'`. |
| collapsed-width | `number` | `48` | Folded width. |
| content-style | `string \| Object` | `undefined` | Style of scrollable content node. |
| default-collapsed | `boolean` | `false` | Default collapsed state in uncontrolled mode. |
| inverted | `boolean` | `false` | Whether to use inverted background. |
| native-scrollbar | `boolean` | `true` | Whether to use native scrollbar on itself. If set to `false`, sider will use a naive-ui style scrollbar for content. |
| position | `'static' \| 'absolute'` | `'static'` | `static` position will make it css position set to `static`. `absolute` position will make it css position set to `absolute` and `left`, `top`, `bottom` to `0`. `absolute` position is very useful when you want to make content scroll in a fixed container or make the whole page's layout in a fixed position. You may need to change the style of the component to make it as you expect. |
| show-collapsed-content | `boolean` | `true` | Whether to show content in sider after it is collapsed. |
| show-trigger | `boolean \| 'bar' \| 'arrow-circle'` | `false` | Whether to show the built-in trigger button on sider. |
<<<<<<< HEAD
| trigger-style | `string \| Object` | `undefined` | Trigger style. |
| width | `number` | `272` | Width. |
| on-update:collapsed | `(collapsed: boolean) => void` | `undefined` | Callback function when the folding state changes. |
=======
| trigger-style | `string \| Object` | `undefined` |  |
| width | `number \| string` | `272` |  |
| on-update:collapsed | `(collapsed: boolean) => void` | `undefined` |  |
>>>>>>> 3f06e9bd

### Layout, Layout Content, Layout Sider, Layout Header, Layout Footer Slots

| Name    | Parameters | Description     |
| ------- | ---------- | --------------- |
| default | `()`       | Layout content. |

### Layout, Layout Content, Layout Sider Methods

| Name | Type | Description |
| --- | --- | --- |
| scrollTo | `((xCoord: number, yCoord: number) => void) \| (options: { left?: number, top?: number, behavior: 'smooth' \| 'auto' }) => void` | Scroll to somewhere. |

## Changes After v2.3.0

Due to concerns about performance and SSR, after v2.3.0 you need to specify `has-sider` on the `n-layout` which contains `n-layout-sider`. Collapsing won't work for `n-layout-sider` with `position="absolute"`.

```html
Before v2.3.0:
<n-layout>
  <n-layout-sider />
  <n-layout />
</n-layout>

After v2.3.0:
<n-layout has-sider>
  <n-layout-sider />
  <n-layout />
</n-layout>
```<|MERGE_RESOLUTION|>--- conflicted
+++ resolved
@@ -66,15 +66,9 @@
 | position | `'static' \| 'absolute'` | `'static'` | `static` position will make it css position set to `static`. `absolute` position will make it css position set to `absolute` and `left`, `top`, `bottom` to `0`. `absolute` position is very useful when you want to make content scroll in a fixed container or make the whole page's layout in a fixed position. You may need to change the style of the component to make it as you expect. |
 | show-collapsed-content | `boolean` | `true` | Whether to show content in sider after it is collapsed. |
 | show-trigger | `boolean \| 'bar' \| 'arrow-circle'` | `false` | Whether to show the built-in trigger button on sider. |
-<<<<<<< HEAD
 | trigger-style | `string \| Object` | `undefined` | Trigger style. |
-| width | `number` | `272` | Width. |
+| width | `number \| string` | `272` | Width CSS value. When it is number, px will be added. |
 | on-update:collapsed | `(collapsed: boolean) => void` | `undefined` | Callback function when the folding state changes. |
-=======
-| trigger-style | `string \| Object` | `undefined` |  |
-| width | `number \| string` | `272` |  |
-| on-update:collapsed | `(collapsed: boolean) => void` | `undefined` |  |
->>>>>>> 3f06e9bd
 
 ### Layout, Layout Content, Layout Sider, Layout Header, Layout Footer Slots
 
