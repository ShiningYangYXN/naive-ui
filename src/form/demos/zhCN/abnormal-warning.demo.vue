<markdown>
# 异常值警告

你可能需要对可能异常的值向用户显示警告，但是不希望 `validate` 方法抛出异常， 这种情况下 `FormItemRule` 的 `level` 属性可以帮到你（`level: 'warning'`）。
</markdown>

<script lang="ts">
import type { FormInst, FormItemRule, FormRules } from 'naive-ui'
import { useMessage } from 'naive-ui'
import { defineComponent, ref } from 'vue'

export default defineComponent({
  setup() {
    const formRef = ref<FormInst | null>(null)
    const message = useMessage()
    return {
      formRef,
      formValue: ref({
        count: undefined
      }),
      rules: {
        count: [
          {
            required: true,
            message: '请作答',
            type: 'number',
            trigger: ['input', 'blur']
          },
          {
            trigger: ['input', 'blur'],
            level: 'warning',
            validator(_rule: FormItemRule, value: number) {
              if (value !== 4) {
                return new Error('你确定吗？')
              }
              return true
            }
          }
        ]
      } satisfies FormRules,
      handleValidateClick(e: MouseEvent) {
        e.preventDefault()
        formRef.value?.validate((errors, { warnings }) => {
          if (errors) {
            console.error(errors)
<<<<<<< HEAD
            message.error('校验未通过')
          } else if (warnings) {
=======
            message.error('校验通过了')
          }
          else if (warnings) {
>>>>>>> 48e70e11
            message.warning('校验通过但是留意还有警告')
            console.warn(warnings)
          }
          else {
            message.success('完美')
          }
        })
      }
    }
  }
})
</script>

<template>
  <n-form ref="formRef" inline :model="formValue" :rules="rules">
    <n-form-item label="茴香豆的回有几种写法？" path="count">
      <n-input-number v-model:value="formValue.count" />
    </n-form-item>
    <n-form-item>
      <n-button attr-type="button" @click="handleValidateClick">
        作答
      </n-button>
    </n-form-item>
  </n-form>
</template><|MERGE_RESOLUTION|>--- conflicted
+++ resolved
@@ -43,14 +43,9 @@
         formRef.value?.validate((errors, { warnings }) => {
           if (errors) {
             console.error(errors)
-<<<<<<< HEAD
             message.error('校验未通过')
-          } else if (warnings) {
-=======
-            message.error('校验通过了')
           }
           else if (warnings) {
->>>>>>> 48e70e11
             message.warning('校验通过但是留意还有警告')
             console.warn(warnings)
           }
