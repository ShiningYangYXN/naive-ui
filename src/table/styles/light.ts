--- conflicted
+++ resolved
@@ -26,13 +26,8 @@
     lineHeight,
     borderRadius,
     borderColor: dividerColor,
-<<<<<<< HEAD
-    bodyColor: cardColor,
-    bodyColorModal: modalColor,
-=======
     tdColor: cardColor,
     tdColorModal: modalColor,
->>>>>>> f64a0d9f
     thColor: actionColor,
     thTextColor: textColor1,
     tdTextColor: textColor2,
