# 提及 Mention

一年多之前产品经理问我能不能搞这个东西，当时我让他们用多选凑活一下。

## 演示

```demo
basic
textarea
async
autosize
form
custom-prefix
```

## Props

Mention 在 `v2.2.0` 及以后可用。

| 名称 | 类型 | 默认值 | 说明 |
| --- | --- | --- | --- |
| autosize | `boolean \| { maxRows?: number, minRows?: number }` | `false` | 自动换行 |
| options | `MentionOption[]` | `[]` | 选项列表 |
| type | `'input' \| 'textarea'` | `'input'` | 输入框类型 |
| separator | `string` | `' '` | 切分提及使用的字符，长度必须为 1 |
| bordered | `boolean` | `true` | 是否显示输入框边框 |
| disabled | `boolean` | `false` | 是否设置输入框为禁用状态 |
| value | `string \| null` | `undefined` | 输入框的值 |
| default-value | `string` | `''` | 输入框的默认值 |
| loading | `boolean` | `false` | 选择面板是否显示加载状态 |
| prefix | `string \| string[]` | `'@'` | 触发提及的前缀，长度必须为 1 |
| placeholder | `string` | `''` | 输入框的占位符 |
| size | `'small' \| 'medium' \| 'large'` | `'medium'` | 输入框的大小 |
| on-update:value | `(value: string) => void` | `undefined` | 输入框值发生更新时触发 |
| on-select | `(option: MentionOption, prefix: string) => void` | `undefined` | 输入框的选中时触发 |
| on-focus | `(e: FocusEvent) => void` | `undefined` | 输入框获得焦点时触发 |
| on-search | `(pattern: string, prefix: string) => void` | `undefined` | 输入框搜索时触发 |
| on-blur | `(e: FocusEvent) => void` | `undefined` | 输入框失去焦点时触发 |

### MentionOption Properties

<<<<<<< HEAD
| 名称 | 类型 | 说明 |
| --- | --- | --- |
| class | `string` | 选项的自定义类名 |
| disabled | `boolean` | 选项是否禁用 |
| label | `string` | 选项的标签 |
| render | `(option: MentionOption) => VNodeChild` | 支持通过 `render` 渲染函数自定义选项 |
| style | `string` | 选项的样式 |
| value | `string` | 在选项中应该是唯一的 |
=======
| 名称     | 类型                                    | 说明                 |
| -------- | --------------------------------------- | -------------------- |
| class    | `string`                                |                      |
| disabled | `boolean`                               |                      |
| label    | `string`                                |                      |
| render   | `(option: MentionOption) => VNodeChild` |                      |
| style    | `string`                                |                      |
| value    | `string`                                | 在选项中应该是唯一的 |

### Mention Slots

| 名称  | 参数 | 说明                |
| ----- | ---- | ------------------- |
| empty | `()` | 菜单无数据时的 slot |
>>>>>>> dab555da
<|MERGE_RESOLUTION|>--- conflicted
+++ resolved
@@ -39,7 +39,6 @@
 
 ### MentionOption Properties
 
-<<<<<<< HEAD
 | 名称 | 类型 | 说明 |
 | --- | --- | --- |
 | class | `string` | 选项的自定义类名 |
@@ -48,19 +47,9 @@
 | render | `(option: MentionOption) => VNodeChild` | 支持通过 `render` 渲染函数自定义选项 |
 | style | `string` | 选项的样式 |
 | value | `string` | 在选项中应该是唯一的 |
-=======
-| 名称     | 类型                                    | 说明                 |
-| -------- | --------------------------------------- | -------------------- |
-| class    | `string`                                |                      |
-| disabled | `boolean`                               |                      |
-| label    | `string`                                |                      |
-| render   | `(option: MentionOption) => VNodeChild` |                      |
-| style    | `string`                                |                      |
-| value    | `string`                                | 在选项中应该是唯一的 |
 
 ### Mention Slots
 
 | 名称  | 参数 | 说明                |
 | ----- | ---- | ------------------- |
-| empty | `()` | 菜单无数据时的 slot |
->>>>>>> dab555da
+| empty | `()` | 菜单无数据时的 slot |