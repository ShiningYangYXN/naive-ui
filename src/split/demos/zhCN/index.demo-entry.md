--- conflicted
+++ resolved
@@ -28,14 +28,11 @@
 | min | `number` | `0` | Split 的分割最小阈值，0~1 代表百分比 | 2.36.0 |
 | max | `number` | `1` | Split 的分割最大阈值，0~1 代表百分比 | 2.36.0 |
 | resize-trigger-size | `number` | `3` | Split 的分隔条大小 | 2.36.0 |
-<<<<<<< HEAD
+| watch-props | `Array<'defaultSize'>` | `undefined` | 需要检测变更的默认属性，检测后组件状态会更新。注意：`watch-props` 本身不是响应式的 | 2.38.0 |
 | on-drag-start | `(e: Event) => void` | `undefined` | 开始拖拽的回调函数 | 2.36.0 |
 | on-drag-move | `(e: Event) => void` | `undefined` | 拖拽中的回调函数 | 2.36.0 |
 | on-drag-end | `(e: Event) => void` | `undefined` | 结束拖拽的回调函数 | 2.36.0 |
-=======
-| watch-props | `Array<'defaultSize'>` | `undefined` | 需要检测变更的默认属性，检测后组件状态会更新。注意：`watch-props` 本身不是响应式的 | 2.38.0 |
 | on-update:size | `(value: number) => void` | `undefined` | 组件 size 属性变化时触发的回调 | 2.38.0 |
->>>>>>> 82fccfb0
 
 ### Split Slots
 
