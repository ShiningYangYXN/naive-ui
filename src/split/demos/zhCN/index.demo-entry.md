# 面板分割 Split

灵活的布局工具，提供了用户自定义界面布局的可能性。

`2.36.0` 版本开始提供该组件。

## 演示

```demo
basic.vue
vertical.vue
nest.vue
event.vue
slot.vue
controlled.vue
pixel-value.vue
```

## API

### Split Props

| 名称 | 类型 | 默认值 | 说明 | 版本 |
| --- | --- | --- | --- | --- |
| default-size | `string \| number` | `0.5` | Split 的默认分割大小，为 `number` 类型时应该为 0 ~ 1 之间的值，为 `string` 类型时应该为 `${number}px` 格式 | 2.36.0, `string` 2.38.2 |
| direction | `'horizontal' \| 'vertical'` | `'horizontal'` | Split 的分割方向 | 2.36.0 |
| disabled | `boolean` | `false` | 是否禁用 | 2.36.0 |
| max | `string \| number` | `1` | Split 的分割最大阈值，为 `number` 类型时应该为 0 ~ 1 之间的值，为 `string` 类型时应该为 `${number}px` 格式 | 2.36.0, `string` 2.38.2 |
| min | `string \| number` | `0` | Split 的分割最小阈值，为 `number` 类型时应该为 0 ~ 1 之间的值，为 `string` 类型时应该为 `${number}px` 格式 | 2.36.0, `string` 2.38.2 |
| pane1-class | `string` | `undefined` | 第一个面板的类名 | 2.38.2 |
| pane1-style | `Object \| string` | `undefined` | 第一个面板的样式 | 2.38.2 |
| pane2-class | `string` | `undefined` | 第二个面板的类名 | 2.38.2 |
| pane2-style | `Object \| string` | `undefined` | 第二个面板的样式 | 2.38.2 |
| resize-trigger-size | `number` | `3` | Split 的分隔条大小 | 2.36.0 |
| size | `string \| number` | `undefined` | Split 的受控分割大小，为 `number` 类型时应该为 0 ~ 1 之间的值，为 `string` 类型时应该为 `${number}px` 格式 | 2.38.0, `string` 2.38.2 |
| watch-props | `Array<'defaultSize'>` | `undefined` | 需要检测变更的默认属性，检测后组件状态会更新。注意：`watch-props` 本身不是响应式的 | 2.38.0 |
<<<<<<< HEAD
| on-drag-start | `(e: Event) => void` | `undefined` | 开始拖拽的回调函数 | 2.36.0 |
| on-drag-move | `(e: Event) => void` | `undefined` | 拖拽中的回调函数 | 2.36.0 |
| on-drag-end | `(e: Event) => void` | `undefined` | 结束拖拽的回调函数 | 2.36.0 |
| on-update:size | `(value: number) => void` | `undefined` | 组件 size 属性变化时触发的回调 | 2.38.0 |
=======
| on-update:size | `(value: string \| number) => void` | `undefined` | 组件 `size` 属性变化时触发的回调，如果 `props.value` 或 `props.defaultValue` 是 `string`， 则 `value` 为 `string` | 2.38.0 |
>>>>>>> 136dbe91

### Split Slots

| 名称           | 参数 | 说明           | 版本   |
| -------------- | ---- | -------------- | ------ |
| 1              | `()` | 第一个面板内容 | 2.36.0 |
| 2              | `()` | 第二个面板内容 | 2.36.0 |
| resize-trigger | `()` | 分割条内容     | 2.36.0 |<|MERGE_RESOLUTION|>--- conflicted
+++ resolved
@@ -34,14 +34,10 @@
 | resize-trigger-size | `number` | `3` | Split 的分隔条大小 | 2.36.0 |
 | size | `string \| number` | `undefined` | Split 的受控分割大小，为 `number` 类型时应该为 0 ~ 1 之间的值，为 `string` 类型时应该为 `${number}px` 格式 | 2.38.0, `string` 2.38.2 |
 | watch-props | `Array<'defaultSize'>` | `undefined` | 需要检测变更的默认属性，检测后组件状态会更新。注意：`watch-props` 本身不是响应式的 | 2.38.0 |
-<<<<<<< HEAD
 | on-drag-start | `(e: Event) => void` | `undefined` | 开始拖拽的回调函数 | 2.36.0 |
 | on-drag-move | `(e: Event) => void` | `undefined` | 拖拽中的回调函数 | 2.36.0 |
 | on-drag-end | `(e: Event) => void` | `undefined` | 结束拖拽的回调函数 | 2.36.0 |
-| on-update:size | `(value: number) => void` | `undefined` | 组件 size 属性变化时触发的回调 | 2.38.0 |
-=======
 | on-update:size | `(value: string \| number) => void` | `undefined` | 组件 `size` 属性变化时触发的回调，如果 `props.value` 或 `props.defaultValue` 是 `string`， 则 `value` 为 `string` | 2.38.0 |
->>>>>>> 136dbe91
 
 ### Split Slots
 
