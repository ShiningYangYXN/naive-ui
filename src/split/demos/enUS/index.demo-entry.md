--- conflicted
+++ resolved
@@ -33,14 +33,10 @@
 | resize-trigger-size | `number` | `3` | Size of the resize trigger. | 2.36.0 |
 | size | `string \| number` | `undefined` | Split is the controlled split size, when it's `number` it should in 0 ~ 1, when it's `string` it should be formatted in `${number}px`. | 2.38.0, `string` 2.38.2 |
 | watch-props | `Array<'defaultSize'>` | `undefined` | Default prop names that needed to be watched. Components will be updated after the prop is changed. Note: the `watch-props` itself is not reactive. | 2.38.0 |
-<<<<<<< HEAD
 | on-drag-start | `(e: Event) => void` | `undefined` | Callback function when drag start. | 2.36.0 |
 | on-drag-move | `(e: Event) => void` | `undefined` | Callback function when dragging. | 2.36.0 |
 | on-drag-end | `(e: Event) => void` | `undefined` | Callback function when drag end. | 2.36.0 |
-| on-update:size | `(value: number) => void` | `undefined` | Callback fired on size changes. | 2.38.0 |
-=======
 | on-update:size | `(value: string \| number) => void` | `undefined` | Callback fired on `size` changes. If `props.value` or `props.defaultValue` is `string`, `value` is `string`. | 2.38.0, `string` 2.38.2 |
->>>>>>> 136dbe91
 
 ### Split Slots
 
