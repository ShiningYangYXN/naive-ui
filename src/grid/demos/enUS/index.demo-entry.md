--- conflicted
+++ resolved
@@ -30,11 +30,7 @@
 | collapsed | `boolean` | `false` | Whether to fold by default. |  |
 | collapsed-rows | `number` | `1` | The number of rows displayed by default. |  |
 | layout-shift-disabled | `boolean` | `false` | By default, `n-grid` will compute grid content based on window size and container size. This would cause 2 side effects: Content may shift in SSR mode; Render items has layout shift and it would influence performance slightly. If you don't need any responsive functionality, you can use `layout-shift-disabled` to get rid of side effects of it. Please note that set `layout-shift-disabled` will disabled all responsive functionality of `n-grid` and `suffix`, `offset` of `n-grid-item`. | 2.32.2 |
-<<<<<<< HEAD
-| responsive | `'self' \| 'screen'` | `'self'` | `'self'` triggers responsive layout by its own width. `'screen'` triggers responsive layout by viewport's witdh. |  |
-=======
-| responsive | `'self' \| 'screen'` | `'screen'` | `'self'` triggers responsive layout by its own width. `'screen'` triggers responsive layout by viewport's width. |  |
->>>>>>> 79cdba59
+| responsive | `'self' \| 'screen'` | `'self'` | `'self'` triggers responsive layout by its own width. `'screen'` triggers responsive layout by viewport's width. |  |
 | item-responsive | `boolean` | `false` | Whether the grid item is responsive. |  |
 | x-gap | `number \| ResponsiveDescription` | `0` | Horizontal gap. |  |
 | y-gap | `number \| ResponsiveDescription` | `0` | Vertical gap. |  |
