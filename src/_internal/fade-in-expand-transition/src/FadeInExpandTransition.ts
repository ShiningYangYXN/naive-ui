import {
  h,
  Transition,
  TransitionGroup,
<<<<<<< HEAD
=======
  type TransitionProps,
>>>>>>> d190ca3e
  defineComponent,
  type PropType
} from 'vue'

export default defineComponent({
  name: 'FadeInExpandTransition',
  props: {
    appear: Boolean,
    group: Boolean,
    mode: String as PropType<'in-out' | 'out-in' | 'default'>,
    onLeave: Function,
    onAfterLeave: Function,
    onAfterEnter: Function,
    width: Boolean,
    // reverse mode is only used in tree
    // it make it from expanded to collapsed after mounted
    reverse: Boolean
  },
  setup (props, { slots }) {
    function handleBeforeLeave (el: HTMLElement): void {
      if (props.width) {
        el.style.maxWidth = `${el.offsetWidth}px`
      } else {
        el.style.maxHeight = `${el.offsetHeight}px`
      }
      void el.offsetWidth
    }
    function handleLeave (el: HTMLElement): void {
      if (props.width) {
        el.style.maxWidth = '0'
      } else {
        el.style.maxHeight = '0'
      }
      void el.offsetWidth
      const { onLeave } = props
      if (onLeave) onLeave()
    }
    function handleAfterLeave (el: HTMLElement): void {
      if (props.width) {
        el.style.maxWidth = ''
      } else {
        el.style.maxHeight = ''
      }
      const { onAfterLeave } = props
      if (onAfterLeave) onAfterLeave()
    }
    function handleEnter (el: HTMLElement): void {
      el.style.transition = 'none'
      if (props.width) {
        const memorizedWidth = el.offsetWidth
        el.style.maxWidth = '0'
        void el.offsetWidth
        el.style.transition = ''
        el.style.maxWidth = `${memorizedWidth}px`
      } else {
        if (props.reverse) {
          el.style.maxHeight = `${el.offsetHeight}px`
          void el.offsetHeight
          el.style.transition = ''
          el.style.maxHeight = '0'
        } else {
          const memorizedHeight = el.offsetHeight
          el.style.maxHeight = '0'
          void el.offsetWidth
          el.style.transition = ''
          el.style.maxHeight = `${memorizedHeight}px`
        }
      }
      void el.offsetWidth
    }
    function handleAfterEnter (el: HTMLElement): void {
      if (props.width) {
        el.style.maxWidth = ''
      } else {
        if (!props.reverse) {
          el.style.maxHeight = ''
        }
      }
      props.onAfterEnter?.()
    }
    return () => {
      const { group, width, appear, mode } = props
      const type = group ? TransitionGroup : Transition
      const resolvedProps = {
        name: width
          ? 'fade-in-width-expand-transition'
          : 'fade-in-height-expand-transition',
        appear,
        onEnter: handleEnter,
        onAfterEnter: handleAfterEnter,
        onBeforeLeave: handleBeforeLeave,
        onLeave: handleLeave,
        onAfterLeave: handleAfterLeave
      }
      if (!group) {
        ;(resolvedProps as unknown as TransitionProps).mode = mode
      }
      return h(type as any, resolvedProps, slots)
    }
  }
})<|MERGE_RESOLUTION|>--- conflicted
+++ resolved
@@ -2,10 +2,7 @@
   h,
   Transition,
   TransitionGroup,
-<<<<<<< HEAD
-=======
   type TransitionProps,
->>>>>>> d190ca3e
   defineComponent,
   type PropType
 } from 'vue'
