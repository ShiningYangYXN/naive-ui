# Tabs

Switch contents in same area.

## Demos

```demo
basic
segment
card
flex-label
size
prefix
display-directive
addable
before-leave
no-pane
update-bar-manually.vue
```

## API

### Tabs Props

| Name | Type | Default | Description |
| --- | --- | --- | --- |
| addable | `boolean \| { disabled?: boolean }` | `false` | Whether to allow add tag. Only works when the tag's `type` is `card`. |
| closable | `boolean` | `false` | Whether to allow the tag to be closed. Only works when the tag's `type` is `card`. |
| default-value | `string \| number` | `undefined` | Default value in uncontrolled mode. |
| justify-content | `'space-between' \| 'space-around' \| 'space-evenly'` | `undefined` | Justify-content value of `flex` layout. |
| size | `'small' \| 'medium' \| 'large'` | `'medium'` | Size of tabs. |
| pane-class | `string` | `undefined` | Class of the pane. |
| pane-style | `string \| object` | `undefined` | Style of the pane. |
| tab-style | `string \| object` | `undefined` | Style of the tab. |
| tabs-padding | `number` | `0` | Left & right `padding` of the group of tabs. |
| type | `'bar' \| 'line' \| 'card' \| 'segment'` | `'bar'` | Tabs type. |
| value | `string \| number` | `undefined` | Value in controlled mode. |
| on-add | `() => void` | `undefined` | Callback function triggered when add tag. |
| on-before-leave | `(activeName: string \| number, oldActiveName: string \| number \| null) => boolean \| Promise<boolean>` | `undefined` | Hook function before switching tab. Returning `false` or promise resolving `false` or promise rejection will prevent tab switching. |
| on-close | `(name: string \| number) => void` | `undefined` | Callback function triggered when close tag. |
| on-update:value | `(value: string \| number) => void` | `undefined` | Callback function triggered when the value changes. |

### TabPane Props

<<<<<<< HEAD
| Name | Type | Default | Description |
| --- | --- | --- | --- |
| closable | `boolean` | `false` | Whether to allow the tag to be closed. Only works when the tag's `type` is `card`. |
| disabled | `boolean` | `false` | Whether to disable. |
| display-directive | `'if' \| 'show' \| 'show:lazy'` | `'if'` | The directive to use in conditionally rendering. `if` will use `v-if` and `show` will use `v-show`. When use `show` directive, the status of tab won't be reset after tab changes. When use `show:lazy`, the display effect is the same as `show`, but the content will be lazily loaded. |
| tab | `string \| VNode \| () => VNodeChild` | `undefined` | Tab label. |
| name | `string \| number` | `undefined` | Required, the name of the tab. |
=======
| Name | Type | Default | Description | Version |
| --- | --- | --- | --- | --- |
| closable | `boolean` | `false` | Whether to allow the tag to be closed. Only works when the tag's `type` is `card`. |  |
| disabled | `boolean` | `false` | Whether to disable. |  |
| display-directive | `'if' \| 'show'` \| 'show:lazy' | `'if'` | The directive to use in conditionally rendering. `if` will use `v-if` and `show` will use `v-show`. When use `show` directive, the status of tab won't be reset after tab changes. When use `show:lazy`, the display effect is the same as `show`, but the content will be lazily loaded. |  |
| name | `string \| number` | `undefined` | Required, the name of the tab. |  |
| tab | `string \| VNode \| () => VNodeChild` | `undefined` | Tab label. |  |
| tab-props | `Object` | `undefined` | DOM attributes of tab label. | 2.24.2 |
>>>>>>> 58462ccf

### Tab Props

| Name | Type | Default | Description |
| --- | --- | --- | --- |
| closable | `boolean` | `false` | Whether to allow the tag to be closed. Only works when the tag's `type` is `card`. |
| disabled | `boolean` | `false` | Whether to disable. |
| name | `string \| number` | `undefined` | Required, the name of the tab. |

### Tabs Slots

| Name    | Parameters | Description   |
| ------- | ---------- | ------------- |
| default | `()`       | Tabs content. |
| prefix  | `()`       | Tabs prefix.  |
| suffix  | `()`       | Tabs suffix.  |

### TabPane Slots

| Name    | Parameters | Description        |
| ------- | ---------- | ------------------ |
| default | `()`       | Tab pane content.  |
| tab     | `()`       | Tab label content. |

### Tab Slots

| Name    | Parameters | Description  |
| ------- | ---------- | ------------ |
| default | `()`       | Tab content. |

### Tabs Methods

| Name            | Type         | Description              | Version |
| --------------- | ------------ | ------------------------ | ------- |
| syncBarPosition | `() => void` | Sync tab bar's position. | 2.24.0  |<|MERGE_RESOLUTION|>--- conflicted
+++ resolved
@@ -42,24 +42,14 @@
 
 ### TabPane Props
 
-<<<<<<< HEAD
-| Name | Type | Default | Description |
-| --- | --- | --- | --- |
-| closable | `boolean` | `false` | Whether to allow the tag to be closed. Only works when the tag's `type` is `card`. |
-| disabled | `boolean` | `false` | Whether to disable. |
-| display-directive | `'if' \| 'show' \| 'show:lazy'` | `'if'` | The directive to use in conditionally rendering. `if` will use `v-if` and `show` will use `v-show`. When use `show` directive, the status of tab won't be reset after tab changes. When use `show:lazy`, the display effect is the same as `show`, but the content will be lazily loaded. |
-| tab | `string \| VNode \| () => VNodeChild` | `undefined` | Tab label. |
-| name | `string \| number` | `undefined` | Required, the name of the tab. |
-=======
 | Name | Type | Default | Description | Version |
 | --- | --- | --- | --- | --- |
 | closable | `boolean` | `false` | Whether to allow the tag to be closed. Only works when the tag's `type` is `card`. |  |
-| disabled | `boolean` | `false` | Whether to disable. |  |
-| display-directive | `'if' \| 'show'` \| 'show:lazy' | `'if'` | The directive to use in conditionally rendering. `if` will use `v-if` and `show` will use `v-show`. When use `show` directive, the status of tab won't be reset after tab changes. When use `show:lazy`, the display effect is the same as `show`, but the content will be lazily loaded. |  |
+| disabled | `boolean` | `false` | Whether to disable the tabs. |  |
+| display-directive | `'if' \| 'show' \| 'show:lazy'` | `'if'` | The directive to use in conditionally rendering. `if` will use `v-if` and `show` will use `v-show`. When use `show` directive, the status of tab won't be reset after tab changes. When use `show:lazy`, the display effect is the same as `show`, but the content will be lazily loaded. |  |
 | name | `string \| number` | `undefined` | Required, the name of the tab. |  |
 | tab | `string \| VNode \| () => VNodeChild` | `undefined` | Tab label. |  |
 | tab-props | `Object` | `undefined` | DOM attributes of tab label. | 2.24.2 |
->>>>>>> 58462ccf
 
 ### Tab Props
 
