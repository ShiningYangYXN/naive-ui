# Scrollbar

It looks better but I'm sure it's not as reliable as native scrollbar.

## Demos

```demo
basic.vue
x.vue
trigger.vue
```

## API

### Scrollbar Props

| Name | Type | Default | Description | Version |
| --- | --- | --- | --- | --- |
| trigger | `'hover' \| 'none'` | `'hover'` | Trigger of show scrollbar. `'none'` means always show it. | 2.29.1 |
| x-scrollable | `boolean` | `false` | Whether it can scroll horizontally. |  |
| on-scroll | `(e: Event) => void` | `undefined` | Callback on scroll |  |
<<<<<<< HEAD
| size | `number` | `5` | Scrollbar size. |  |
=======
| size | `number` | `undefined` | Size of scrollbar. | 2.34.4 |
>>>>>>> d190ca3e

### Scrollbar Slots

| Name    | Parameters | Description     |
| ------- | ---------- | --------------- |
| default | `()`       | Scroll content. |

### Scrollbar Methods

| Name | Type | Description |
| --- | --- | --- |
| scrollBy | `(options: { left?: number, top?: number, behavior?: ScrollBehavior }): void & (x: number, y: number) => void` | Scroll content by specific distance. |
| scrollTo | `(options: { left?: number, top?: number, behavior?: ScrollBehavior }): void & (x: number, y: number) => void` | Scroll content. |<|MERGE_RESOLUTION|>--- conflicted
+++ resolved
@@ -19,11 +19,7 @@
 | trigger | `'hover' \| 'none'` | `'hover'` | Trigger of show scrollbar. `'none'` means always show it. | 2.29.1 |
 | x-scrollable | `boolean` | `false` | Whether it can scroll horizontally. |  |
 | on-scroll | `(e: Event) => void` | `undefined` | Callback on scroll |  |
-<<<<<<< HEAD
-| size | `number` | `5` | Scrollbar size. |  |
-=======
 | size | `number` | `undefined` | Size of scrollbar. | 2.34.4 |
->>>>>>> d190ca3e
 
 ### Scrollbar Slots
 
