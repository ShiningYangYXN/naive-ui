--- conflicted
+++ resolved
@@ -12,19 +12,11 @@
 
 ### Statistic Props
 
-<<<<<<< HEAD
-| Name  | Type     | Default     | Description              |
-| ----- | -------- | ----------- | ------------------------ |
-| label | `string` | `undefined` | Label of the statistics. |
-| value | `string` | `undefined` | Statistics value.        |
-| value-style | `string \| CSSProperties` | `undefined` | Statistics value styles. |
-=======
 | Name | Type | Default | Description | Version |
 | --- | --- | --- | --- | --- |
 | label | `string` | `undefined` | Label of the statistics. |  |
 | tabular-nums | `boolean` | `false` | Whether to make numbers with same width. | NEXT_VERSION |
 | value | `string` | `undefined` | Statistics value. |  |
->>>>>>> 68a43885
 
 ### Statistic Slots
 
