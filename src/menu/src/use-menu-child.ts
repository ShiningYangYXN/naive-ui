import type { Key } from 'treemate'
import { inject, computed, type ComputedRef, type Ref } from 'vue'
import type { FollowerPlacement } from 'vueuc'
import type { MergedTheme } from '../../_mixins/use-theme'
import type { MenuTheme } from '../styles'
import type { OnUpdateValueImpl } from './interface'
import {
  menuInjectionKey,
  submenuInjectionKey,
  menuItemGroupInjectionKey
} from './context'
import type { MenuSetupProps } from './Menu'
import type { UseMenuChildProps } from './use-menu-child-props'

const ICON_MARGIN_RIGHT = 8

export interface MenuInjection {
  props: MenuSetupProps
  mergedCollapsedRef: Ref<boolean>
  invertedRef: Ref<boolean>
  isHorizontalRef: Ref<boolean>
  mergedClsPrefixRef: Ref<string>
  mergedValueRef: Ref<Key | null>
  mergedExpandedKeysRef: Ref<Key[]>
  activePathRef: Ref<Key[]>
  mergedThemeRef: Ref<MergedTheme<MenuTheme>>
  doSelect: OnUpdateValueImpl
  toggleExpand: (key: Key) => void
}

export interface SubmenuInjection {
  paddingLeftRef: Ref<number | undefined>
  mergedDisabledRef: Ref<boolean>
}

export interface MenuOptionGroupInjection {
  paddingLeftRef: Ref<number | undefined>
}

export interface UseMenuChild {
  dropdownPlacement: ComputedRef<FollowerPlacement>
  activeIconSize: ComputedRef<number>
  maxIconSize: ComputedRef<number>
  paddingLeft: ComputedRef<number | undefined>
  iconMarginRight: ComputedRef<number>
  NMenu: MenuInjection
  NSubmenu: SubmenuInjection | null
}

export function useMenuChild (props: UseMenuChildProps): UseMenuChild {
  // eslint-disable-next-line @typescript-eslint/no-non-null-assertion
  const NMenu = inject(menuInjectionKey)!
  const { props: menuProps, mergedCollapsedRef } = NMenu
  const NSubmenu = inject(submenuInjectionKey, null)
  const NMenuOptionGroup = inject<MenuOptionGroupInjection | null>(
    menuItemGroupInjectionKey,
    null
  )
  const horizontalRef = computed(() => {
    return menuProps.mode === 'horizontal'
  })
  const dropdownPlacementRef = computed(() => {
    if (horizontalRef.value) {
      return menuProps.dropdownPlacement
    }
    if ('tmNodes' in props) return 'right-start'
    return 'right'
  })
  const maxIconSizeRef = computed(() => {
    return Math.max(
      menuProps.collapsedIconSize ?? menuProps.iconSize,
      menuProps.iconSize
    )
  })
  const activeIconSizeRef = computed(() => {
    if (!horizontalRef.value && props.root && mergedCollapsedRef.value) {
      return menuProps.collapsedIconSize ?? menuProps.iconSize
    } else {
      return menuProps.iconSize
    }
  })
  const paddingLeftRef = computed(() => {
    if (horizontalRef.value) return undefined
<<<<<<< HEAD
    const {
      collapsedWidth,
      indent: propsIdent,
      rootIndent: propsRootIdent
    } = menuProps
    const { root, isGroup } = props
    // Fix overflow issue with `n-menu` `root-indent` `indent`, closes (#5616)
    const indent = propsIdent + 8
    const rootIndent =
      propsRootIdent === undefined ? undefined : propsRootIdent + 8
=======
    if (horizontalRef.value) return undefined
    const { collapsedWidth, indent, rootIndent } = menuProps
    const { root, isGroup } = props
>>>>>>> 9a6d8e86
    const mergedRootIndent = rootIndent === undefined ? indent : rootIndent
    if (root) {
      if (mergedCollapsedRef.value) {
        return collapsedWidth / 2 - maxIconSizeRef.value / 2
      }
      return mergedRootIndent
    }
    if (
      NMenuOptionGroup &&
      typeof NMenuOptionGroup.paddingLeftRef.value === 'number'
    ) {
      return indent / 2 + NMenuOptionGroup.paddingLeftRef.value
    }
    if (NSubmenu && typeof NSubmenu.paddingLeftRef.value === 'number') {
      return (isGroup ? indent / 2 : indent) + NSubmenu.paddingLeftRef.value
    }
    // Shouldn't reach here
    return 0
  })
  const iconMarginRightRef = computed(() => {
    const { collapsedWidth, indent, rootIndent } = menuProps
    const { value: maxIconSize } = maxIconSizeRef
    const { root } = props
    if (horizontalRef.value) return ICON_MARGIN_RIGHT
    if (!root) return ICON_MARGIN_RIGHT
    if (!mergedCollapsedRef.value) return ICON_MARGIN_RIGHT
    const mergedRootIndent = rootIndent === undefined ? indent : rootIndent
    return (
      mergedRootIndent +
      maxIconSize +
      ICON_MARGIN_RIGHT -
      (collapsedWidth + maxIconSize) / 2
    )
  })
  return {
    dropdownPlacement: dropdownPlacementRef,
    activeIconSize: activeIconSizeRef,
    maxIconSize: maxIconSizeRef,
    paddingLeft: paddingLeftRef,
    iconMarginRight: iconMarginRightRef,
    NMenu,
    NSubmenu
  }
}<|MERGE_RESOLUTION|>--- conflicted
+++ resolved
@@ -81,22 +81,8 @@
   })
   const paddingLeftRef = computed(() => {
     if (horizontalRef.value) return undefined
-<<<<<<< HEAD
-    const {
-      collapsedWidth,
-      indent: propsIdent,
-      rootIndent: propsRootIdent
-    } = menuProps
-    const { root, isGroup } = props
-    // Fix overflow issue with `n-menu` `root-indent` `indent`, closes (#5616)
-    const indent = propsIdent + 8
-    const rootIndent =
-      propsRootIdent === undefined ? undefined : propsRootIdent + 8
-=======
-    if (horizontalRef.value) return undefined
     const { collapsedWidth, indent, rootIndent } = menuProps
     const { root, isGroup } = props
->>>>>>> 9a6d8e86
     const mergedRootIndent = rootIndent === undefined ? indent : rootIndent
     if (root) {
       if (mergedCollapsedRef.value) {
