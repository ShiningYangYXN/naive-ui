import { c, cB, cE, cM, cNotM } from '../../../_utils/cssr'
import fadeInWidthExpandTransition from '../../../_styles/transitions/fade-in-width-expand'
import iconSwitchTransition from '../../../_styles/transitions/icon-switch'

// vars:
// --bezier
// --bezier-ease-out
// --ripple-duration
// --opacity-disabled
// --text-color
// --text-color-hover
// --text-color-pressed
// --text-color-focus
// --text-color-disabled
// --color
// --color-hover
// --color-pressed
// --color-focus
// --color-disabled
// --border
// --border-hover
// --border-pressed
// --border-focus
// --border-disabled
// --ripple-color
// --border-radius
// --height
// --width
// --font-size
// --padding
// --icon-size
// --icon-margin
// --wave-opacity
<<<<<<< HEAD
=======
// --font-weight
>>>>>>> f64a0d9f
//
// private-vars:
// --border-color-xxx, used for custom color
export default c([
  cB('button', `
    font-weight: var(--font-weight);
    line-height: 1;
    font-family: inherit;
    padding: var(--padding);
    height: var(--height);
    font-size: var(--font-size);
    border-radius: var(--border-radius);
    color: var(--text-color);
    background-color: var(--color);
    width: var(--width);
    white-space: nowrap;
    outline: none;
    position: relative;
    z-index: auto;
    border: none;
    display: inline-flex;
    flex-wrap: nowrap;
    align-items: center;
    justify-content: center;
    user-select: none;
    text-align: center;
    cursor: pointer;
    transition:
      color .3s var(--bezier),
      background-color .3s var(--bezier),
      opacity .3s var(--bezier),
      border-color .3s var(--bezier);
  `, [
    cM('color', [
      cE('border', {
        borderColor: 'var(--border-color)'
      }),
      cM('disabled', [
        cE('border', {
          borderColor: 'var(--border-color-disabled)'
        })
      ]),
      cNotM('disabled', [
        c('&:focus', [
          cE('state-border', {
            borderColor: 'var(--border-color-focus)'
          })
        ]),
        c('&:hover', [
          cE('state-border', {
            borderColor: 'var(--border-color-hover)'
          })
        ]),
        c('&:active', [
          cE('state-border', {
            borderColor: 'var(--border-color-pressed)'
          })
        ]),
        cM('pressed', [
          cE('state-border', {
            borderColor: 'var(--border-color-pressed)'
          })
        ])
      ])
    ]),
    cM('disabled', {
      backgroundColor: 'var(--color-disabled)',
      color: 'var(--text-color-disabled)'
    }, [
      cE('border', {
        border: 'var(--border-disabled)'
      })
    ]),
    cNotM('disabled', [
      c('&:focus', {
        backgroundColor: 'var(--color-focus)',
        color: 'var(--text-color-focus)'
      }, [
        cE('state-border', {
          border: 'var(--border-focus)'
        })
      ]),
      c('&:hover', {
        backgroundColor: 'var(--color-hover)',
        color: 'var(--text-color-hover)'
      }, [
        cE('state-border', {
          border: 'var(--border-hover)'
        })
      ]),
      c('&:active', {
        backgroundColor: 'var(--color-pressed)',
        color: 'var(--text-color-pressed)'
      }, [
        cE('state-border', {
          border: 'var(--border-pressed)'
        })
      ]),
      cM('pressed', {
        backgroundColor: 'var(--color-pressed)',
        color: 'var(--text-color-pressed)'
      }, [
        cE('state-border', {
          border: 'var(--border-pressed)'
        })
      ])
    ]),
    cB('base-wave', `
      pointer-events: none;
      top: 0;
      right: 0;
      bottom: 0;
      left: 0;
      animation-iteration-count: 1;
      animation-duration: var(--ripple-duration);
      animation-timing-function: var(--bezier-ease-out), var(--bezier-ease-out);
    `, [
      cM('active', {
        zIndex: 1,
        animationName: 'button-wave-spread, button-wave-opacity'
      })
    ]),
    c('&::moz-focus-inner', {
      border: 0
    }),
    cE('border, state-border', `
      position: absolute;
      left: 0;
      top: 0;
      right: 0;
      bottom: 0;
      border-radius: inherit;
      transition: border-color .3s var(--bezier);
      pointer-events: none;
    `),
    cE('border', {
      border: 'var(--border)'
    }),
    cE('state-border', {
      border: 'var(--border)',
      borderColor: 'transparent',
      zIndex: 1
    }),
    cE('icon', `
      margin: var(--icon-margin);
      margin-left: 0;
      height: var(--icon-size);
      width: var(--icon-size);
      max-width: var(--icon-size);
      font-size: var(--icon-size);
      position: relative;
      flex-shrink: 0;
    `, [
      cB('icon-slot', `
        height: var(--icon-size);
        width: var(--icon-size);
        position: absolute;
        left: 0;
        top: 50%;
        transform: translateY(-50%);
        display: flex;
      `, [
        iconSwitchTransition({
          top: '50%',
          originalTransform: 'translateY(-50%)'
        })
      ]),
      fadeInWidthExpandTransition()
    ]),
    cE('content', `
      display: flex;
      align-items: center;
      flex-wrap: nowrap;
    `, [
      c('~', [
        cE('icon', {
          margin: 'var(--icon-margin)',
          marginRight: 0
        })
      ])
    ]),
    cM('block', `
      display: flex;
      width: 100%;
    `),
    cM('dashed', [
      cE('border, state-border', {
        borderStyle: 'dashed !important'
      })
    ]),
    cM('disabled', {
      cursor: 'not-allowed',
      opacity: 'var(--opacity-disabled)'
    })
  ]),
  c('@keyframes button-wave-spread', {
    from: {
      boxShadow: '0 0 0.5px 0 var(--ripple-color)'
    },
    to: {
      // don't use exact 5px since chrome will display the animation with glitches
      boxShadow: '0 0 0.5px 4.5px var(--ripple-color)'
    }
  }),
  c('@keyframes button-wave-opacity', {
    from: {
      opacity: 'var(--wave-opacity)'
    },
    to: {
      opacity: 0
    }
  })
])<|MERGE_RESOLUTION|>--- conflicted
+++ resolved
@@ -31,10 +31,7 @@
 // --icon-size
 // --icon-margin
 // --wave-opacity
-<<<<<<< HEAD
-=======
 // --font-weight
->>>>>>> f64a0d9f
 //
 // private-vars:
 // --border-color-xxx, used for custom color
