--- conflicted
+++ resolved
@@ -57,11 +57,7 @@
 | expanded-keys | `Array<string \| number>` | `undefined` | If set, expanded status will work in controlled manner. |  |
 | filter | `(pattern: string, node: TreeOption) => boolean` | A simple string based filter. | The function that filter tree nodes based on pattern. |  |
 | get-children | `(option: any) => unknown` | `undefined` | Get children of the option. | 2.34.3 |
-<<<<<<< HEAD
-| indent | `number` | `24` | Indent of per level of the tree. |  |
-=======
 | indent | `number` | `24` | Indent of per level of the tree. | 2.9.0 |
->>>>>>> 314fc838
 | indeterminate-keys | `Array<string \| number>` | `undefined` | Indeterminate keys of the tree. |  |
 | keyboard | `boolean` | `true` | Whether to support keyboard operation. | 2.32.2 |
 | key-field | `string` | `'key'` | The key field in `TreeOption`. |  |
