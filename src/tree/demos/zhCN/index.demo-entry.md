--- conflicted
+++ resolved
@@ -44,11 +44,7 @@
 | cancelable | `boolean` | `true` | 选中之后是否允许取消 |  |
 | cascade | `boolean` | `false` | 是否关联选项 |  |
 | check-strategy | `string` | `'all'` | 设置勾选策略来指定勾选回调返回的值，`all` 表示回调函数值为全部选中节点；`parent` 表示回调函数值为父节点（当父节点下所有子节点都选中时）；`child` 表示回调函数值为子节点 |  |
-<<<<<<< HEAD
-| checkable | `boolean` | `false` | 是否显示选择框，级联选择需要将 `cascade` 设置为 `true` |  |
-=======
 | checkable | `boolean` | `false` | 是否显示选择框 |  |
->>>>>>> 09d61a83
 | checkbox-placement | `'left' \| 'right'` | `'left'` | 复选框的位置 | 2.28.3 |
 | children-field | `string` | `'children'` | 替代 `TreeOption` 中的 children 字段名 |  |
 | checked-keys | `Array<string \| number>` | `undefined` | 如果设定则 `checked` 状态受控 |  |
