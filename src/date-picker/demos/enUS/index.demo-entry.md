# Date Picker

People have too many ideas on how to set the time.

## Demos

```demo
date
datetime
daterange
datetimerange
size
disabled
disabled-time
actions
shortcuts
events
format
footerslot
update-on-close
```

## Props

### General Props

| Name | Type | Default | Description |
| --- | --- | --- | --- |
| clearable | `boolean` | `false` | Whether the date picker is clearable. |
| default-value | `number \| [number, number] \| null` | `null` | Date picker's default value. |
| disabled | `boolean` | `false` | Whether the date picker is disabled. |
| input-readonly | `boolean` | `false` | Set the `readonly` attribute of the input (avoids virtual keyboard on touch devices). |
| shortcuts | `Record<string, number \| [number, number]>` | `undefined` | Shortcut button customizations. |
| size | `'small' \| 'medium' \| 'large'` | `'medium'` | Date picker size. |
| type | `'date' \| 'datetime' \| 'daterange' \|'datetimerange'` | `'date'` | Date picker type. |
| value | `number \| [number, number] \| null` | `undefined` | Value of the date picker when being manually set. |
| on-blur | `() => void` | `undefined` | On blur callback. |
| on-focus | `() => void` | `undefined` | On focus callback. |

### Date Type Props

| Name | Type | Default | Description |
| --- | --- | --- | --- |
<<<<<<< HEAD
| actions | `Array<'clear' \| 'now' \| 'confirm'> \| null` | `['clear', 'now', 'confirm']` | Operations supported for the `date` type date picker. |
| format | `string` | `'yyyy-MM-dd'` | Format of the input. For detail please see [format](https://date-fns.org/v2.23.0/docs/format). |
=======
| actions | `Array<'clear' \| 'now'> \| null` | `['clear', 'now']` | Operations supported for the `date` type date picker. |
| format | `string` | `'yyyy-MM-dd'` | Format of the input. |
>>>>>>> ff88100e
| is-date-disabled | `(current: number) => boolean` | `() => false` | Validator of the date. |
| placeholder | `string` | `'Select Date'` | Placeholder. |
| on-update:value | `(value: number \| null) => void` | `undefined` | Date selected callback. |

### DateTime Type Props

| Name | Type | Default | Description |
| --- | --- | --- | --- |
| actions | `Array<'clear' \| 'now' \| 'confirm'> \| null` | `['clear', 'now', 'confirm']` | Operations supported for the `datetime` type date picker. |
| format | `string` | `'yyyy-MM-dd HH:mm:ss'` | Format of the input. For detail please see [format](https://date-fns.org/v2.23.0/docs/format). |
| is-date-disabled | `(current: number) => boolean` | `() => false` | Validator of the date. |
| is-time-disabled | `(current: number) => { isHourDisabled?: () => boolean, isMinuteDisabled?: () => boolean, isSecondDisabled?: () => boolean }` | `undefined` | Validator of the time. |
| placeholder | `string` | `'Select Date and Time'` | Placeholder. |
| update-value-on-close | `boolean` | `false` | Whether to update value on close. |
| on-update:value | `(value: number \| null) => void` | `undefined` | Date selected callback. |

### DateRange Type Props

| Name | Type | Default | Description |
| --- | --- | --- | --- |
| actions | `Array<'clear' \| 'confirm'> \| null` | `['clear', 'confirm']` | Operations supported for the `daterange` type date picker. |
| end-placeholder | `string` | `'End Date'` | Placeholder at the end of the input. |
| format | `string` | `'yyyy-MM-dd'` | Format of the input. For detail please see [format](https://date-fns.org/v2.23.0/docs/format). |
| is-date-disabled | `(current: number, phase: 'start' \| 'end', value: [number, number] \| null) => boolean` | `undefined` | Validator of the date. |
| is-time-disabled | `(current: number, phase: 'start' \| 'end', value: [number, number] \| null) => { isHourDisabled?: () => boolean, isMinuteDisabled?: () => boolean, isSecondDisabled?: () => boolean }` | `undefined` | Validator of the time. |
| close-on-select | `boolean` | `false` | Whether to close the panel after the user has selected a time range. |
| separator | `string` | `'to'` | The separator between the start input and the end input. |
| start-placeholder | `string` | `'Start Date'` | The prompt information at the beginning of the input. |
| update-value-on-close | `boolean` | `false` | Whether to update the value on close. |
| on-update:value | `(value: [number, number] \| null) => void` | `undefined` | Range changed callback. |

### DateTimeRange Type Props

| Name | Type | Default | Description |
| --- | --- | --- | --- |
| actions | `Array<'clear' \| 'confirm'> \| null` | `['clear', 'confirm']` | Operations supported for the `datetimerange` type. |
| end-placeholder | `string` | `'End Date and Time'` | Placeholder at the end of the input. |
| format | `string` | `'yyyy-MM-dd HH:mm:ss'` | Format of the input. For detail please see [format](https://date-fns.org/v2.23.0/docs/format). |
| is-date-disabled | `(current: number, phase: 'start' \| 'end', value: [number, number] \| null) => boolean` | `undefined` | Validator of the date. |
| is-time-disabled | `(current: number, phase: 'start' \| 'end', value: [number, number]) => { isHourDisabled?: () => boolean, isMinuteDisabled?: () => boolean, isSecondDisabled?: () => boolean }` | `undefined` | Validator of the time. |
| separator | `string` | `'to'` | The separator between the start input and the end input. |
| start-placeholder | `string` | `'Start Date and Time'` | The prompt information at the beginning of the input. |
| update-value-on-close | `boolean` | `false` | Whether to update value on close. |
| on-update:value | `(value: [number, number] \| null) => void` | `undefined` | Value changed callback. |

## Slots

| Name   | Parameters | Description   |
| ------ | ---------- | ------------- |
| footer | `()`       | Extra Footer. |<|MERGE_RESOLUTION|>--- conflicted
+++ resolved
@@ -41,13 +41,8 @@
 
 | Name | Type | Default | Description |
 | --- | --- | --- | --- |
-<<<<<<< HEAD
-| actions | `Array<'clear' \| 'now' \| 'confirm'> \| null` | `['clear', 'now', 'confirm']` | Operations supported for the `date` type date picker. |
+| actions | `Array<'clear' \| 'now'> \| null` | `['clear', 'now']` | Operations supported for the `date` type date picker. |
 | format | `string` | `'yyyy-MM-dd'` | Format of the input. For detail please see [format](https://date-fns.org/v2.23.0/docs/format). |
-=======
-| actions | `Array<'clear' \| 'now'> \| null` | `['clear', 'now']` | Operations supported for the `date` type date picker. |
-| format | `string` | `'yyyy-MM-dd'` | Format of the input. |
->>>>>>> ff88100e
 | is-date-disabled | `(current: number) => boolean` | `() => false` | Validator of the date. |
 | placeholder | `string` | `'Select Date'` | Placeholder. |
 | on-update:value | `(value: number \| null) => void` | `undefined` | Date selected callback. |
