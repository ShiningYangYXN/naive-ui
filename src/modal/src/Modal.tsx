--- conflicted
+++ resolved
@@ -230,10 +230,7 @@
       containerRef,
       presetProps: computed(() => {
         const pickedProps = keep(props, presetPropsKeys)
-<<<<<<< HEAD
-=======
         // TODO: remove as any after vue fix the issue introduced in 3.2.27
->>>>>>> 58462ccf
         return pickedProps as any
       }),
       handleEsc,
