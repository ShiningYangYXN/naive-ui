--- conflicted
+++ resolved
@@ -19,7 +19,6 @@
 
 ### Modal Props
 
-<<<<<<< HEAD
 | Name | Type | Default | Description | Version |
 | --- | --- | --- | --- | --- |
 | display-directive | `'if' \| 'show'` | `'if'` | Use which directive to control the rendering of modal body. |  |
@@ -29,23 +28,10 @@
 | to | `string \| HTMLElement` | `body` | Container node of the modal content. |  |
 | transform-origin | `'mouse' \| 'center'` | `'mouse'` | The transform origin of the modal's display animation. |  |
 | z-index | `number` | `undefined` | Z index of the modal. | NEXT_VERSION |
-| on-update:show | `(value: boolean) => void` | `undefined` | Callback when modal's display status is changed. |  |
 | on-after-enter | `() => void` | `undefined` | Callback after modal is opened. |  |
 | on-after-leave | `() => void` | `undefined` | Callback after modal is closed. |  |
-=======
-| Name | Type | Default | Description |
-| --- | --- | --- | --- |
-| display-directive | `'if' \| 'show'` | `'if'` | Use which directive to control the rendering of modal body. |
-| mask-closable | `boolean` | `true` | Whether to emit `hide` event when click mask. |
-| preset | `'dialog' \| 'card'` | `undefined` | The preset of `n-modal`. |
-| show | `boolean` | `false` | Whether to show modal. |
-| to | `string \| HTMLElement` | `body` | Container node of the modal content. |
-| transform-origin | `'mouse' \| 'center'` | `'mouse'` | The transform origin of the modal's display animation. |
-| on-after-enter | `() => void` | `undefined` | Callback after modal is opened. |
-| on-after-leave | `() => void` | `undefined` | Callback after modal is closed. |
-| on-mask-click | `() => void` | `undefined` | Callback on mask is clicked. |
-| on-update:show | `(value: boolean) => void` | `undefined` | Callback when modal's display status is changed. |
->>>>>>> 0b67a20a
+| on-mask-click | `() => void` | `undefined` | Callback on mask is clicked. |  |
+| on-update:show | `(value: boolean) => void` | `undefined` | Callback when modal's display status is changed. |  |
 
 ### Modal with Preset Card Props
 
