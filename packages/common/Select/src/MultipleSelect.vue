<template>
  <div
    ref="select"
    class="n-select"
    :class="{
      [`n-select--${size}-size`]: true,
      'n-select--disabled': disabled
    }"
<<<<<<< HEAD
    :style="{'cursor':cursor}"
    @click="toggleMenu"
=======
    @click="handleActivatorClick"
    @keyup.up.prevent="handleActivatorKeyUpUp"
    @keyup.down.prevent="handleActivatorKeyUpDown"
    @keyup.enter="handleActivatorKeyUpEnter"
>>>>>>> 1a4ef23d
  >
    <div
      ref="activator"
      class="n-select-link"
      :class="{
        'n-select-link--active': active,
        'n-select-link--selected': selected || (active && pattern.length)
      }"
    >
      <div
        class="n-select-link__tags"
        :class="{
          'n-select-link__tags--selected': selected
        }"
      >
        <div
          class="n-select-link__tag-wrapper"
        >
          <div
            v-for="item in selectedItems"
            :key="item.value"
            class="n-select-link__tag"
          >
            <div class="n-select-link-tag__content">
              {{ item.label }}
            </div>
            <n-icon
              class="n-select-link-tag__icon"
              type="md-close"
              @click.stop="toggleItem(item)"
            />
          </div>
          <div
            v-if="filterable && active"
            class="n-select-input-tag"
          >
            <input
              ref="inputTagInput"
              v-model="pattern"
              class="n-select-input-tag__input"
              @keydown.delete="handlePatternInputDelete"
              @input="handlePatternInput"
            >
            <span
              ref="inputTagMirror"
              class="n-select-input-tag__mirror"
            >{{ pattern ? pattern : '&nbsp;' }}</span>
          </div>
        </div>
      </div>
      <div
        class="n-select-link__placeholder"
        :class="{
          'n-select-link__placeholder--verbose-transition': verboseTransition
        }"
      >
        {{ placeholder }}
      </div>
    </div>
    <div
      ref="contentWrapper"
      v-clickoutside="handleClickOutsideMenu"
      class="n-select-menu__content-wrapper"
    >
      <div
        ref="content"
        class="n-select-menu__content"
      >
        <transition name="n-select-menu--transition">
          <div
            v-if="active"
            class="n-select-menu-wrapper"
          >
            <div
              ref="contentInner"
              class="n-select-menu n-select-menu--multiple"
              :class="{[`n-select-menu--${size}-size`]: true}"
              @mouseleave="hideLightBar"
            >
              <scrollbar
                ref="scrollbar"
                @scrollstart="handleMenuScrollStart"
                @scrollend="handleMenuScrollEnd"
              >
                <div class="n-select-menu__item-wrapper">
                  <transition name="n-select-menu__light-bar--transition">
                    <div
                      v-if="showLightBar"
                      class="n-select-menu__light-bar"
                      :style="{ top: `${lightBarTop}px` }"
                    />
                  </transition>
                  <div
                    v-for="(item, index) in filteredItems"
                    ref="menuItems"
                    :key="item.value"
                    :data-index="index"
                    class="n-select-menu__item"
                    :class="{
                      'n-select-menu__item--selected':
                        isSelected(item)
                    }"
                    @click="toggleItem(item)"
                    @mousemove="showLightBarTop($event, item, index)"
                  >
                    {{ item.label }}
                  </div>
                  <div
                    v-if="pattern.length && !filteredItems.length"
                    class="n-select-menu__item n-select-menu__item--not-found"
                  >
                    {{
                      /**
                      * This method to activate hideLightBar is ridiculous, however using
                      * event handler still has some problem.
                      */
                      hideLightBar()
                    }}
                    none result matched
                  </div>
                </div>
              </scrollbar>
            </div>
          </div>
        </transition>
      </div>
    </div>
  </div>
</template>

<script>
import NIcon from '../../Icon/index'
import detachable from '../../../mixins/detachable'
import placeable from '../../../mixins/placeable'
import toggleable from '../../../mixins/toggleable'
import zindexable from '../../../mixins/zindexable'
import Scrollbar from '../../Scrollbar'
import clickoutside from '../../../directives/clickoutside'
import Emitter from '../../../mixins/emitter'

export default {
  name: 'NMultipleSelect',
  components: {
    NIcon,
    Scrollbar
  },
  directives: {
    clickoutside
  },
  mixins: [detachable, toggleable, placeable, zindexable, Emitter],
  inject: {
    formItem: {
      default: null
    }
  },
  props: {
    items: {
      type: Array,
      required: true
    },
    // eslint-disable-next-line vue/require-prop-types
    value: {
      default: null
    },
    placeholder: {
      type: String,
      default: 'Please Select'
    },
    multiple: {
      type: Boolean,
      default: false
    },
    size: {
      type: String,
      default: 'default'
    },
    verboseTransition: {
      type: Boolean,
      default: false
    },
    emitItem: {
      type: Boolean,
      default: false
    },
    filterable: {
      type: Boolean,
      default: false
    },
    disabled: {
      type: Boolean,
      default: false
    },
    cursor: {
      type: String,
      default: 'inherit'
    }
  },
  data () {
    return {
      lightBarTop: null,
      showLightBar: false,
      scrolling: false,
      pattern: '',
      pendingItem: null,
      pendingItemIndex: null
    }
  },
  computed: {
    filteredItems () {
      if (!this.filterable || !this.pattern.trim().length) return this.items
      return this.items.filter(item => this.patternMatched(item.label))
    },
    selected () {
      if (Array.isArray(this.value)) {
        const itemValues = new Set(this.items.map(item => item.value))
        return this.value.filter(value => itemValues.has(value)).length
      } else {
        return false
      }
    },
    valueItemMap () {
      const valueToItem = new Map()
      this.items.forEach(item => valueToItem.set(item.value, item))
      return valueToItem
    },
    selectedItems () {
      if (!Array.isArray(this.value)) return []
      return this.value.filter(value => this.valueItemMap.has(value)).map(value => this.valueItemMap.get(value))
    },
    clearedPattern () {
      return this.pattern.toLowerCase().trim()
    }
  },
  watch: {
    selectedItems (n) {
      if (this.formItem) {
        let vals = n.map(i => i.value)
        this.dispatch('NFormItem', 'on-form-change', vals)
      }
    },
    filteredItems () {
      this.$nextTick().then(() => {
        this.hideLightBar()
        this.updatePosition()
        this.$refs.scrollbar.updateParameters()
      })
    },
    value () {
      this.$nextTick().then(() => {
        this.updatePosition()
        if (this.$refs.scrollbar) {
          this.$refs.scrollbar.updateParameters()
        }
      })
    }
  },
  methods: {
    /**
     * @param {string} value
     */
    patternMatched (value) {
      try {
        return 1 + value.toString().toLowerCase().search(this.pattern.trim().toLowerCase())
      } catch (err) {
        return false
      }
    },
    emitChangeEvent (item, isSelected) {
      if (this.emitItem) {
        this.$emit('change', item, isSelected)
      } else {
        this.$emit('change', item.value, isSelected)
      }
    },
    setPendingItem (item, index) {
      this.pendingItem = item
      this.pendingItemIndex = index
    },
    clearPendingItem () {
      this.pendingItem = null
      this.pendingItemIndex = null
    },
    showLightBarTop (e, item, index) {
      this.showLightBar = true
      this.lightBarTop = e.target.offsetTop
      this.setPendingItem(item, index)
    },
    hideLightBar (e) {
      this.showLightBar = false
      this.clearPendingItem()
    },
    isSelected (item) {
      if (!Array.isArray(this.value)) return false
      return 1 + this.value.findIndex(value => value === item.value)
    },
    handleClickOutsideMenu (e) {
      if (!this.$refs.activator.contains(e.target) && !this.scrolling) {
        this.deactivate()
      }
    },
    closeMenu () {
      this.deactivate()
    },
    handleActivatorClick () {
      if (this.disabled) return
      if (!this.active) {
        this.pattern = ''
        this.activate()
      } else {
        if (!this.filterable) {
          this.deactivate()
        }
      }
      if (this.filterable) {
        this.$nextTick().then(() => {
          this.$refs.inputTagInput.focus()
        })
      }
    },
    toggleItem (item) {
      if (this.disabled) return
      let newValue = []
      if (Array.isArray(this.value)) {
        const itemValues = new Set(this.items.map(item => item.value))
        newValue = this.value.filter(value => itemValues.has(value))
      }
      const index = newValue.findIndex(value => value === item.value)
      if (~index) {
        newValue.splice(index, 1)
        this.emitChangeEvent(item, false)
      } else {
        newValue.push(item.value)
        this.emitChangeEvent(item, true)
        this.pattern = ''
      }
      this.$nextTick().then(() => {
        if (this.filterable) {
          this.$refs.inputTagInput.focus()
        }
      })
      this.$emit('input', newValue)
    },
    handleMenuScrollStart () {
      this.scrolling = true
    },
    handleMenuScrollEnd () {
      window.setTimeout(() => {
        this.scrolling = false
      }, 0)
    },
    handlePatternInput () {
      this.$nextTick().then(() => {
        const textWidth = this.$refs.inputTagMirror.getBoundingClientRect().width
        this.$refs.inputTagInput.style.width = textWidth + 'px'
      })
    },
    handlePatternInputDelete (e) {
      if (!this.pattern.length) {
        const newValue = this.value
        if (Array.isArray(newValue)) {
          newValue.pop()
          this.$emit('input', newValue)
        }
      }
    },
    handleActivatorKeyUpEnter () {
      if (this.pendingItem) {
        this.toggleItem(this.pendingItem)
      }
    },
    handleActivatorKeyUpUp () {
      if (this.$refs.menuItems && this.$refs.menuItems.length && this.active) {
        if (!this.pendingItem) {
          this.showLightBarTop({ target: this.$refs.content.querySelector('[data-index="0"]') }, this.filteredItems[0], 0)
          this.$refs.scrollbar.scrollToElement(this.$refs.content.querySelector('[data-index="0"]'))
        } else {
          const newIndex = this.pendingItemIndex - 1 < 0 ? this.filteredItems.length - 1 : this.pendingItemIndex - 1
          this.showLightBarTop({ target: this.$refs.content.querySelector(`[data-index="${newIndex}"]`) }, this.filteredItems[newIndex], newIndex)
          this.$refs.scrollbar.scrollToElement(this.$refs.content.querySelector(`[data-index="${newIndex}"]`))
        }
      }
    },
    handleActivatorKeyUpDown () {
      if (this.$refs.menuItems && this.$refs.menuItems.length && this.active) {
        if (!this.pendingItem) {
          this.showLightBarTop({ target: this.$refs.content.querySelector('[data-index="0"]') }, this.filteredItems[0], 0)
          this.$refs.scrollbar.scrollToElement(this.$refs.content.querySelector('[data-index="0"]'))
        } else {
          const newIndex = this.filteredItems.length - 1 < this.pendingItemIndex + 1 ? 0 : this.pendingItemIndex + 1
          this.showLightBarTop({ target: this.$refs.content.querySelector(`[data-index="${newIndex}"]`) }, this.filteredItems[newIndex], newIndex)
          this.$refs.scrollbar.scrollToElement(this.$refs.content.querySelector(`[data-index="${newIndex}"]`))
        }
      }
    }
  }
}
</script><|MERGE_RESOLUTION|>--- conflicted
+++ resolved
@@ -6,15 +6,11 @@
       [`n-select--${size}-size`]: true,
       'n-select--disabled': disabled
     }"
-<<<<<<< HEAD
     :style="{'cursor':cursor}"
-    @click="toggleMenu"
-=======
     @click="handleActivatorClick"
     @keyup.up.prevent="handleActivatorKeyUpUp"
     @keyup.down.prevent="handleActivatorKeyUpDown"
     @keyup.enter="handleActivatorKeyUpEnter"
->>>>>>> 1a4ef23d
   >
     <div
       ref="activator"
