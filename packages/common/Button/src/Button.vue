--- conflicted
+++ resolved
@@ -13,12 +13,7 @@
       'n-button--enter-pressed': enterPressed,
       'n-button--ghost': ghost,
       'n-button--text': text,
-<<<<<<< HEAD
       [`n-button--${iconPosition}-icon`]: iconPosition && !noTextContent,
-=======
-      [`n-button--${iconPosition}-icon`]:
-        iconPosition && (hasIcon || loading) && !noTextContent,
->>>>>>> a1d1d738
       [`n-${synthesizedTheme}-theme`]: synthesizedTheme
     }"
     :tabindex="synthesizedFocusable ? 0 : -1"
@@ -27,17 +22,12 @@
     @keyup.enter="handleKeyUpEnter"
     @keydown.enter="handleKeyDownEnter"
   >
-<<<<<<< HEAD
     <n-fade-in-height-expand-transition width>
-=======
-    <transition name="n-fade-in-width-expand">
->>>>>>> a1d1d738
       <div
         v-if="(hasIcon || loading) && !iconOnRight"
         class="n-button__icon"
         :class="{ 'n-button__icon--slot': $slots.icon }"
       >
-<<<<<<< HEAD
         <n-icon-switch-transition>
           <n-spin
             v-if="loading"
@@ -59,22 +49,6 @@
             />
           </n-icon>
         </n-icon-switch-transition>
-=======
-        <n-spin
-          v-if="loading"
-          :stroke="simulateHollowOut ? ascendantBackgroundColor : null"
-          :stroke-width="4"
-        />
-        <n-icon
-          v-else
-          :style="{
-            fill: simulateHollowOut ? ascendantBackgroundColor : null
-          }"
-          class="n-icon-slot"
-        >
-          <slot name="icon" />
-        </n-icon>
->>>>>>> a1d1d738
       </div>
     </n-fade-in-height-expand-transition>
     <div
@@ -86,11 +60,7 @@
     >
       <slot />
     </div>
-<<<<<<< HEAD
     <n-fade-in-height-expand-transition width>
-=======
-    <transition name="n-fade-in-width-expand">
->>>>>>> a1d1d738
       <div
         v-if="(loading || hasIcon) && iconOnRight"
         class="n-button__icon"
@@ -98,7 +68,6 @@
           'n-button__icon--slot': $slots.icon
         }"
       >
-<<<<<<< HEAD
         <n-icon-switch-transition>
           <n-spin
             v-if="loading"
@@ -119,22 +88,6 @@
             />
           </n-icon>
         </n-icon-switch-transition>
-=======
-        <n-spin
-          v-if="loading"
-          :stroke="simulateHollowOut ? ascendantBackgroundColor : null"
-          :stroke-width="4"
-        />
-        <n-icon
-          v-else
-          class="n-icon-slot"
-          :style="{
-            fill: simulateHollowOut ? ascendantBackgroundColor : null
-          }"
-        >
-          <slot name="icon" />
-        </n-icon>
->>>>>>> a1d1d738
       </div>
     </n-fade-in-height-expand-transition>
   </button>
