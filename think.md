--- conflicted
+++ resolved
@@ -83,19 +83,16 @@
 ## 2019.10.21
 
 Radio Button 默认主题下是否 hollow out，这是个问题
-<<<<<<< HEAD
 
-## 2019.11.12
+## 2019.11.14
 
-table 在浏览器尺寸发生变化的时候冻结列会发生 1px 的挤出
+base picker focus 问题
 
-=======
-## 2019.11.14
-base picker focus 问题
 ## 2019.12.3
+
 Dropdown Submenu 定位问题
 还有那个... Modal + border 的问题，怎么解决
->>>>>>> bef6ee39
+
 ## TODO
 
 issue fix, add delay prop
