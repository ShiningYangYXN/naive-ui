--- conflicted
+++ resolved
@@ -1,10 +1,6 @@
 {
   "name": "naive-ui",
-<<<<<<< HEAD
-  "version": "1.0.8",
-=======
   "version": "1.0.10",
->>>>>>> a85ae5de
   "description": "A Vue UI Framework. Caring About Styles, Themed, Batteries Included.",
   "main": "lib/index.js",
   "module": "es/index.js",
