{
  "name": "naive-ui",
<<<<<<< HEAD
  "version": "0.3.1",
=======
  "version": "0.3.2",
>>>>>>> 7a2bf59f
  "description": "",
  "main": "index.js",
  "scripts": {
    "release": "npm run build && npm publish",
    "build": "cross-env NODE_ENV=development && gulp --gulpfile build/gulpfile.js build",
    "demo": "cross-env NODE_ENV=development && gulp --gulpfile build/gulpfile.js build && webpack-dev-server --config build/webpack.demo.js",
    "dev": "cross-env NODE_ENV=development && node doc/changeDemoVersion.js && node doc/injectReadme.js && webpack-dev-server --config build/webpack.dev.js",
    "serve": "npm run dev",
    "lint": "eslint packages/**/*.{js,vue} test/**/*.{js,vue} build/**/*.{js,vue} demo/**/*.{js,vue} && stylelint \"styles/**/*.scss\"",
    "lint-style": "stylelint  \"styles/**/*.scss\"",
    "test": "cross-env NODE_ENV=development BABEL_ENV=test karma start test/unit/karma.conf.js",
    "test-cov": "cross-env NODE_ENV=development BABEL_ENV=test karma start test/unit/karma.conf.js && http-server test/unit/coverage",
    "test-release": "cross-env NODE_ENV=production webpack-dev-server --config build/webpack.release.js",
    "release-doc": "cross-env NODE_ENV=development && rm -rf doc/dist && node doc/changeDemoVersion.js && node doc/injectReadme.js && webpack --config build/webpack.doc.js && sudo bash doc/deploy-doc.sh",
    "build-doc": "cross-env NODE_ENV=development && rm -rf doc/dist && node doc/changeDemoVersion.js && node doc/injectReadme.js && webpack --config build/webpack.doc.js"
  },
  "author": "lecong.zhang",
  "license": "ISC",
  "publishConfig": {
    "registry": "***REMOVED***"
  },
  "devDependencies": {
    "@babel/core": "^7.4.5",
    "@babel/preset-env": "^7.4.5",
    "@vue/babel-preset-app": "^3.8.0",
    "@vue/eslint-config-standard": "^4.0.0",
    "@vue/test-utils": "^1.0.0-beta.29",
    "angular-html-parser": "^1.2.0",
    "babel-helper-vue-jsx-merge-props": "^2.0.3",
    "babel-loader": "^8.0.6",
    "babel-plugin-istanbul": "^5.1.4",
    "babel-plugin-syntax-jsx": "^6.18.0",
    "babel-plugin-transform-vue-jsx": "^3.7.0",
    "babel-preset-env": "^1.7.0",
    "chai": "^4.2.0",
    "codemirror": "^5.47.0",
    "copy-webpack-plugin": "^5.0.3",
    "cross-env": "^5.2.0",
    "css-loader": "^2.1.1",
    "emoji-regex": "^8.0.0",
    "emoji-unicode": "^1.0.10",
    "eslint": "^5.16.0",
    "eslint-plugin-vue": "^5.2.2",
    "extract-text-webpack-plugin": "^4.0.0-beta.0",
    "file-loader": "^3.0.1",
    "gulp": "^4.0.2",
    "gulp-autoprefixer": "^6.1.0",
    "gulp-cssmin": "^0.2.0",
    "gulp-sass": "^4.0.2",
    "html-webpack-plugin": "^3.2.0",
    "http-server": "^0.11.1",
    "iview": "^3.4.2",
    "jsdom": "^15.1.1",
    "karma": "^4.1.0",
    "karma-chrome-launcher": "^2.2.0",
    "karma-coverage": "^1.1.2",
    "karma-jsdom-launcher": "^7.1.0",
    "karma-mocha": "^1.3.0",
    "karma-sourcemap-loader": "^0.3.7",
    "karma-spec-reporter": "0.0.32",
    "karma-webpack": "^3.0.5",
    "loader-utils": "^1.2.3",
    "lodash": "^4.17.15",
    "memory-fs": "^0.4.1",
    "mocha": "^6.1.4",
    "prettier": "^1.18.2",
    "prettier-eslint": "^9.0.0",
    "progress-bar-webpack-plugin": "^1.12.1",
    "regenerator-runtime": "^0.13.2",
    "schema-utils": "^1.0.0",
    "showdown": "^1.9.0",
    "sinon": "^7.3.2",
    "style-loader": "^0.23.1",
    "stylelint": "^10.1.0",
    "stylelint-config-recommended-scss": "^3.3.0",
    "stylelint-scss": "^3.8.0",
    "url-loader": "^1.1.2",
    "vue": "^2.6.10",
    "vue-loader": "^15.7.0",
    "vue-router": "^3.0.6",
    "vue-template-compiler": "^2.6.10",
    "webpack": "^4.30.0",
    "webpack-cli": "^3.3.2",
    "webpack-dev-server": "^3.4.1"
  },
  "dependencies": {
    "@vue/babel-helper-vue-jsx-merge-props": "^1.0.0",
    "@vue/babel-preset-jsx": "^1.0.0",
    "async-validator": "^1.11.5",
    "ionicons": "^4.5.8",
    "masonry-layout": "^4.2.2",
    "moment": "^2.24.0",
    "node-sass": "^4.12.0",
    "sass-loader": "^7.1.0"
  }
}<|MERGE_RESOLUTION|>--- conflicted
+++ resolved
@@ -1,10 +1,6 @@
 {
   "name": "naive-ui",
-<<<<<<< HEAD
-  "version": "0.3.1",
-=======
   "version": "0.3.2",
->>>>>>> 7a2bf59f
   "description": "",
   "main": "index.js",
   "scripts": {
