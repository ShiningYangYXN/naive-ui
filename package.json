{
  "name": "naive-ui",
<<<<<<< HEAD
  "version": "2.40.4",
=======
  "version": "2.41.0",
>>>>>>> cf4404d7
  "packageManager": "pnpm@9.5.0",
  "description": "A Vue 3 Component Library. Fairly Complete, Theme Customizable, Uses TypeScript, Fast",
  "author": "07akioni",
  "license": "MIT",
  "homepage": "https://www.naiveui.com",
  "repository": {
    "type": "git",
    "url": "https://github.com/tusen-ai/naive-ui"
  },
  "keywords": [
    "naive-ui",
    "component library",
    "ui framework",
    "ui",
    "vue"
  ],
  "sideEffects": false,
  "main": "lib/index.js",
  "module": "es/index.mjs",
  "unpkg": "dist/index.js",
  "jsdelivr": "dist/index.js",
  "types": "es/index.d.ts",
  "files": [
    "README.md",
    "dist",
    "es",
    "lib",
    "volar.d.ts",
    "web-types.json"
  ],
  "scripts": {
    "start": "pnpm run dev",
    "dev": "pnpm run clean && pnpm run gen-version && pnpm run gen-volar-dts && NODE_ENV=development vite",
    "build:package": "pnpm run gen-version && pnpm run clean && pnpm run gen-volar-dts && tsc -b --force tsconfig.esm.json && node scripts/pre-build/pre-cjs-build.js && tsc -b --force tsconfig.cjs.json && rollup -c && pnpm run test:umd && pnpm run test:esm && node scripts/post-build && rimraf {es,lib}/*.tsbuildinfo",
    "build:site": "bash ./scripts/pre-build-site/pre-build-site.sh && NODE_ENV=production NODE_OPTIONS=--max-old-space-size=4096 vite build && bash ./scripts/post-build-site/post-build-site.sh",
    "clean": "rimraf site lib es dist node_modules/naive-ui themes/tusimple/es themes/tusimple/lib",
    "release:package": "pnpm run test && pnpm run build:package && pnpm publish --no-git-checks",
    "release:changelog": "node scripts/release-changelog.mjs",
    "lint": "pnpm run lint:code && pnpm run lint:type",
    "lint:type": "pnpm run lint:src-type && pnpm run lint:demo-type",
    "lint:code": "eslint \"{src,build,scripts,demo}/**/*.{ts,tsx,js,vue,md}\"",
    "lint:fix": "eslint --fix \"{src,build,scripts,demo}/**/*.{ts,tsx,js,vue,md}\"",
    "lint:src-type": "tsc -b --force tsconfig.esm.json",
    "lint:demo-type": "NODE_OPTIONS=--max-old-space-size=4096 vue-tsc -p src/tsconfig.demo.json",
    "format": "pnpm run format:code && pnpm run format:md && pnpm run lint:fix",
    "format:code": "prettier --write \"(src|demo)/**/*.(vue|js)\"",
    "format:md": "prettier --write --parser markdown --prose-wrap never \"(src|demo)/**/*.md\"",
    "test": "NODE_ENV=test jest --collectCoverage=false",
    "test:update": "NODE_ENV=test jest -u --collectCoverage=false",
    "test:cov": "NODE_ENV=test NODE_OPTIONS=--unhandled-rejections=warn jest",
    "test:watch": "NODE_ENV=test jest ---watch --verbose --coverage",
    "test:umd": "jest --collectCoverage=false --testMatch=\"<rootDir>/umd-test/index.spec.js\"",
    "test:esm": "jest --collectCoverage=false --testMatch=\"<rootDir>/esm-test/index.spec.js\"",
    "gen-version": "node scripts/gen-version",
    "gen-volar-dts": "esbuild scripts/gen-component-declaration.js --bundle --platform=node --tsconfig=tsconfig.esbuild.json | node",
    "build:site:ts": "bash ./scripts/pre-build-site/pre-build-site.sh && TUSIMPLE=true NODE_ENV=production NODE_OPTIONS=--max-old-space-size=4096 vite build && bash ./scripts/post-build-site/post-build-site.sh",
    "prepare": "husky",
    "transpile-docs": "node scripts/md-to-vue data-table",
    "release:site": "TUSIMPLE=true pnpm run build:site && node build-doc/generate-deploy-sh.js && sudo bash build-doc/deploy-doc.sh"
  },
  "web-types": "./web-types.json",
  "peerDependencies": {
    "vue": "^3.0.0"
  },
  "dependencies": {
    "@css-render/plugin-bem": "^0.15.14",
    "@css-render/vue3-ssr": "^0.15.14",
    "@types/katex": "^0.16.2",
    "@types/lodash": "^4.14.198",
    "@types/lodash-es": "^4.17.9",
    "async-validator": "^4.2.5",
    "css-render": "^0.15.14",
    "csstype": "^3.1.3",
    "date-fns": "^3.6.0",
    "date-fns-tz": "^3.1.3",
    "evtd": "^0.2.4",
    "highlight.js": "^11.8.0",
    "lodash": "^4.17.21",
    "lodash-es": "^4.17.21",
    "seemly": "^0.3.8",
    "treemate": "^0.3.11",
    "vdirs": "^0.1.8",
    "vooks": "^0.2.12",
    "vueuc": "^0.4.63"
  },
  "devDependencies": {
    "@antfu/eslint-config": "^3.9.2",
    "@babel/core": "^7.22.15",
    "@babel/generator": "^7.22.15",
    "@babel/parser": "^7.22.16",
    "@babel/preset-env": "^7.22.15",
    "@babel/traverse": "^7.22.15",
    "@lylajs/web": "^1.2.2",
    "@rollup/plugin-babel": "^6.0.3",
    "@rollup/plugin-commonjs": "^26.0.1",
    "@rollup/plugin-node-resolve": "^15.2.1",
    "@rollup/plugin-replace": "^5.0.2",
    "@rollup/plugin-terser": "^0.4.3",
    "@types/estree": "^1.0.1",
    "@types/jest": "^29.5.4",
    "@vicons/fluent": "^0.13.0",
    "@vicons/ionicons4": "^0.13.0",
    "@vicons/ionicons5": "^0.13.0",
    "@vitejs/plugin-vue": "^5.0.3",
    "@vue/compiler-sfc": "^3.4.15",
    "@vue/server-renderer": "^3.5.13",
    "@vue/test-utils": "^2.4.1",
    "autoprefixer": "^10.4.15",
    "babel-jest": "^29.6.4",
    "codesandbox": "^2.2.3",
    "cssnano": "^7.0.4",
    "deepmerge": "^4.3.1",
    "esbuild": "0.23.0",
    "eslint": "^9.6.0",
    "express": "^4.18.2",
    "fast-glob": "^3.3.1",
    "fs-extra": "^11.1.1",
    "grapheme-splitter": "^1.0.4",
    "husky": "^9.0.6",
    "inquirer": "^10.0.3",
    "jest": "^29.6.4",
    "jest-canvas-mock": "^2.5.2",
    "jest-environment-jsdom": "^29.6.4",
    "katex": "^0.16.8",
    "lint-staged": "^15.1.0",
    "marked": "^12.0.2",
    "prettier": "^3.0.3",
    "rimraf": "^6.0.1",
    "rollup": "^4.3.0",
    "rollup-plugin-esbuild": "^6.1.0",
    "superagent": "^10.0.0",
    "ts-jest": "^29.1.1",
    "typescript": "5.5.4",
    "vfonts": "^0.0.3",
    "vite": "^5.0.4",
    "vue": "~3.5.13",
    "vue-router": "^4.2.4",
    "vue-tsc": "^2.0.6"
  },
  "pnpm": {
    "peerDependencyRules": {
      "ignoreMissing": [
        "@babel/core",
        "postcss",
        "rollup",
        "webpack"
      ]
    }
  },
  "lint-staged": {
    "*.js": [
      "prettier --write",
      "eslint --fix"
    ],
    "*.ts": [
      "prettier --write",
      "eslint --fix"
    ],
    "*.tsx": [
      "prettier --write",
      "eslint --fix"
    ],
    "*.vue": [
      "prettier --parser=vue --write",
      "eslint --fix"
    ],
    "*.css": [
      "prettier --write"
    ],
    "*.md": [
      "prettier --write --parser markdown --prose-wrap never",
      "eslint --fix"
    ]
  }
}<|MERGE_RESOLUTION|>--- conflicted
+++ resolved
@@ -1,10 +1,5 @@
 {
   "name": "naive-ui",
-<<<<<<< HEAD
-  "version": "2.40.4",
-=======
-  "version": "2.41.0",
->>>>>>> cf4404d7
   "packageManager": "pnpm@9.5.0",
   "description": "A Vue 3 Component Library. Fairly Complete, Theme Customizable, Uses TypeScript, Fast",
   "author": "07akioni",
