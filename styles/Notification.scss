--- conflicted
+++ resolved
@@ -47,7 +47,6 @@
     color: $--notification-text-color;
     @include once {
       transition:
-<<<<<<< HEAD
       background-color .3s $--n-ease-in-out-cubic-bezier,
       color .3s $--n-ease-in-out-cubic-bezier,
       opacity .3s $--n-ease-in-out-cubic-bezier,
@@ -56,16 +55,6 @@
       margin-bottom .3s linear,
       box-shadow .3s $--n-ease-in-out-cubic-bezier;
       font-family: $--n-font-family;
-=======
-        background-color .3s $default-cubic-bezier,
-        color .3s $default-cubic-bezier,
-        opacity .3s $default-cubic-bezier,
-        transform .3s $default-cubic-bezier,
-        max-height .3s $default-cubic-bezier,
-        margin-bottom .3s linear,
-        box-shadow .3s $default-cubic-bezier;
-      font-family: $default-font-family;
->>>>>>> ec38037d
       font-size: 14px;
       font-weight: 400;
       position: relative;
