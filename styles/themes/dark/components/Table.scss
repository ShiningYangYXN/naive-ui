@mixin setup-dark-table {
<<<<<<< HEAD
  $--table-header-background-color: #2b3147 !global;
  $--table-body-background-color: #1f263e !global;
  $--table-header-color: $--neutral-3 !global;
  $--table-body-color: $--neutral-4 !global;
  $--table-row-hover: $--table-header-background-color !global;
=======
  $--table-header-background: #2b3147 !global;
  $--table-body-background: #1f263e !global;
  $--table-header-color: $--text-2 !global;
  $--table-body-color: $--text-2 !global;
  $--table-row-hover: $--table-header-background !global;
>>>>>>> b65c1159
  $--table-box-shadow: 0 3px 20px 6px rgba(0, 0, 0, .2) !global;
  $--table-border: none !global;
  //TODO:ui设计深色color
  $--table-td-border-right: none !global;
}<|MERGE_RESOLUTION|>--- conflicted
+++ resolved
@@ -1,17 +1,9 @@
 @mixin setup-dark-table {
-<<<<<<< HEAD
   $--table-header-background-color: #2b3147 !global;
   $--table-body-background-color: #1f263e !global;
   $--table-header-color: $--neutral-3 !global;
   $--table-body-color: $--neutral-4 !global;
   $--table-row-hover: $--table-header-background-color !global;
-=======
-  $--table-header-background: #2b3147 !global;
-  $--table-body-background: #1f263e !global;
-  $--table-header-color: $--text-2 !global;
-  $--table-body-color: $--text-2 !global;
-  $--table-row-hover: $--table-header-background !global;
->>>>>>> b65c1159
   $--table-box-shadow: 0 3px 20px 6px rgba(0, 0, 0, .2) !global;
   $--table-border: none !global;
   //TODO:ui设计深色color
