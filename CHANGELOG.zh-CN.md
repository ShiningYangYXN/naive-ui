--- conflicted
+++ resolved
@@ -2,16 +2,14 @@
 
 ## Pending
 
-<<<<<<< HEAD
 ### Feats
 
 - `n-drawer-content` 新增 `closable` 属性，关闭 [#139](https://github.com/TuSimple/naive-ui/issues/139)
-=======
+
 ### Fixes
 
 - 修复 `n-radio-group` 不触发 form-item 验证
 - 修复 `n-auto-complete` 无法自定义元素
->>>>>>> 31d2f8ff
 
 ## 2.11.11 (2021-06-15)
 
