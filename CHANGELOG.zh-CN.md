--- conflicted
+++ resolved
@@ -1,10 +1,4 @@
 # CHANGELOG
-<<<<<<< HEAD
-## 1.0.8 (2020-04-22)
-### Features
-- 增加 `n-dynamic-tags` 组件.
-- `styleScheme` 新增暴露颜色 `tableHeaderOverlayBackgroundColor` & `inputOverlayBackgroundColor`
-=======
 ## 1.0.10 (2020-04-28)
 ### Features
 - 为 `n-collapse` 增加了 `arrow-placement` 属性
@@ -20,7 +14,11 @@
 - 解决了 `n-tag` `closable` 默认值被设为 `true` 的问题
 - 解决了 `n-data-table` 不能使用全部 `pagination` prop 的问题
 - 解决了 `n-pagination` `on-page-size-change` 不生效的问题
->>>>>>> a85ae5de
+
+## 1.0.8 (2020-04-22)
+### Features
+- 增加 `n-dynamic-tags` 组件.
+- `styleScheme` 新增暴露颜色 `tableHeaderOverlayBackgroundColor` & `inputOverlayBackgroundColor`
 
 ## 1.0.7 (2020-04-10)
 ### Features
