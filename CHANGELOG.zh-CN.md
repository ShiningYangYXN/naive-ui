# CHANGELOG
<<<<<<< HEAD
=======
## 1.0.5 (2020-03-27)
### Features
- 改变 `n-data-table` 的 filters 的数据类型, 从数组改变成对象.
### Fixes
- `n-data-table`在有多列筛选的情况下数据不能被正确筛选.

>>>>>>> 081a052a
## 1.0.4 (2020-03-26)
### Features
- 当选项过多时，`n-data-table` 过滤菜单的内容可以滚动

## 1.0.3 (2020-03-25)
### Features
- `$NMessage`, `$NNotification`, `$NConfirm` 的获取到的主题会应用到他们的内部组件

### Fixes
- 多个 naive-ui 共存时定位元素会产生冲突
- `n-form-item` 的 validate 方法在某些 validator 的返回值下不会 resolve
- `$NConfirm` 主题未随 `n-config-provider` 切换

## 1.0.2 (2020-03-23)
### Fixes
- `n-transfer` 的选项在值变化之后没有重置
- `n-nimbus-service-layout` (deprecated) 没有兼容 Vue Router(3.1版本以下) `push` 方法的返回值

## 1.0.1 (2020-03-21)
### Features
- `n-layout-sider` 的 `show-trigger` 增加了 `'bar'` & `'arrow-circle'` 选项
### Fixes
- `n-scrollbar` 的轨道会挡住鼠标事件<|MERGE_RESOLUTION|>--- conflicted
+++ resolved
@@ -1,13 +1,10 @@
 # CHANGELOG
-<<<<<<< HEAD
-=======
 ## 1.0.5 (2020-03-27)
 ### Features
-- 改变 `n-data-table` 的 filters 的数据类型, 从数组改变成对象.
+- 改变 `n-data-table` 的 filters 的数据类型从数组改变成对象
 ### Fixes
-- `n-data-table`在有多列筛选的情况下数据不能被正确筛选.
+- `n-data-table` 在有多列筛选的情况下数据不能被正确筛选
 
->>>>>>> 081a052a
 ## 1.0.4 (2020-03-26)
 ### Features
 - 当选项过多时，`n-data-table` 过滤菜单的内容可以滚动
