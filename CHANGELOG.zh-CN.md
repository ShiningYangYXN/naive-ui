# CHANGELOG

<<<<<<< HEAD
## 2.12.0 (2021-06-16)
=======
## Pending

### Feats

- `n-form`, `n-form-item` 增强 `show-require-mark` 属性，关闭 [#171](https://github.com/TuSimple/naive-ui/issues/171)
- `n-dropdown` 支持 class 属性，关闭 [#180](https://github.com/TuSimple/naive-ui/issues/180)
- `n-input` 新增 `show-password-toggle` 属性
- `n-popselect` 支持 class 属性
- `n-select` 新增 `render-label` 属性

### Fixes

- 修复 `n-input` 中英文字符切换输入时抖动的问题，关闭[#174](https://github.com/TuSimple/naive-ui/issues/174)
- 修复 `n-icon` 在使用 setup script 时，`$parent` 默认是一个空对象，访问 `$parent.$options` 会是 `undefined`
- 修复 `n-notification` 位置不正确
- 修复 `n-message` 的 content & option 类型不正确

## 2.12.0 (2020-06-16)
>>>>>>> 59e02912

### Breaking Changes

- 移除了 `n-a` 的 `to` 属性。现在如果你需要把 `n-a` 用作 router-link，你可以参考文档网站

### Feats

- `n-tree` 选项支持 `disabled` & `checkboxDisabled` 属性
- `n-input-number` 支持键盘的上键和下键操作

### Fixes

- 修复 `n-cascader` 在 win10 Chrome 环境下文字模糊的问题
- 修复 `n-tree` 在 block line 模式下点击缩进空白无法触发选择

## 2.11.12 (2021-06-16)

### Feats

- `n-drawer-content` 新增 `closable` 属性，关闭 [#139](https://github.com/TuSimple/naive-ui/issues/139)
- `n-element` 向 default slot 传递 `themeVars`
- `n-element` 新增 `abstract` 属性

### Fixes

- 修复 `n-radio-group` 不触发 form-item 验证
- 修复 `n-auto-complete` 无法自定义元素

## 2.11.11 (2021-06-15)

### Feats

- `n-tag` 添加 `RTL` 支持

### Fixes

- 将 `vue` 和 `vue-router` 移至 peer dependencies 避免重复打包

## 2.11.9 (2021-06-15)

### Feats

- `n-space` 支持 wai-aria
- `n-button-group` 支持 wai-aria
- `n-progress` 支持 wai-aria
- `n-menu` 支持使用 `<a />` 和 `<router-link />` 作为 label，关闭 [#84](https://github.com/TuSimple/naive-ui/issues/84)
- `n-input-number` 新增 `show-button` 属性
- `n-rate` 支持使用 default slot 自定义图标
- `n-rate` 新增 color 属性
- `n-rate` 新增 size 属性

### Fixes

- 修复 `n-card` 的 `header-style` 没有应用于 header 上 [#103](https://github.com/TuSimple/naive-ui/issues/103)
- 修复 `n-dialog` 的 `destroyAll` 方法缺失
- 修复 `n-data-table` 缺少 `on-update-sorter`、`on-update-filters`、`on-update-page`、`on-update-page-size` 属性

## 2.11.8 (2021-06-13)

### Feats

- `n-data-table` 导出 `DataTableCreateRowClassName`、`DataTableCreateRowKey`、`DataTableCreateRowProps` 类型

### Fixes

- 修复 `n-calendar` 的 `on-update:value` 属性类型
- 修复 `n-form-item` 的 `grid-template-columns` 样式属性对子元素布局的影响 [#93](https://github.com/TuSimple/naive-ui/pull/93)
- 修复 `n-data-table` 的 `rowKey`, `rowClassName`, `rowProps`, `summary` 属性类型和期望值不兼容

## 2.11.7 (2021-06-12)

### Fixes

- 修复 `n-slider` 在 touchstart 发生时没有阻止滚动
- 修复 `n-color-picker` 默认值不跟随模式设定
- 修复缺少 `lodash` & `lodash-es` 类型

## 2.11.6 (2021-06-11)

### Feats

- `n-spin` 的 `size` 属性支持 number 类型
- `n-date-picker` 支持 `footer` 插槽

### Fixes

- 修正 `n-slider` 不支持触摸事件
- 修正 `n-button` 在 head 内部的 script 被引入造成崩溃 [#68](https://github.com/TuSimple/naive-ui/pull/68)
- 修正 `n-spin` 动画闪烁
- 修正 `n-menu` 缺少 `on-update-value` 和 `on-update-expanded-keys` 属性
- 修正 `n-popconfirm` icon slot 不生效
- 修正 `n-tabs` 在控制台输出无用信息
- 修正 `n-color-picker` 设定 `modes` 无效 [#77](https://github.com/TuSimple/naive-ui/issues/77)

## 2.11.5 (2021-06-10)

### Feats

- `n-dropdown` 新增 `disabled` 属性
- `n-card` 增加 `:target` 的样式

### Fixes

- 修复 `n-popover` 有时在手动模式不会同步位置
- 修复 `n-transfer` 的无数据 Icon 没有开关动画
- 修复 `n-message` API 的 option 不是可选的
- 修复 `n-calendar` 展示日期计算错误
- 修复 `n-input` 缺失 `password` 的声明
- 修复 `n-menu` 的菜单和子菜单的 `extra` 属性的类型定义
- 修复 `n-dropdown` 选项鼠标形状不是 pointer

## 2.11.4

### Feats

- `n-button` 支持 wai-aria
- `n-card` 支持 wai-aria
- `n-switch` 支持 wai-aria
- `n-menu` 部分支持 wai-aria
- `n-divider` 部分支持 wai-aria
- `n-data-table` 新增 `row-props` 属性
- `n-date-picker` 新增 `ranges` 属性

### Fixes

- 修正 `n-tab-pane` `display-directive` 不生效
- 修正 `n-drawer` 动画
- 修正 `n-scrollbar` 在 windows chrome 有重叠轨道

## 2.11.3

### Fixes

- 修复 `n-collapse` `default-expanded-names` 不生效

## 2.11.2

### Fixes

- 修复 `n-dropdown` 默认位置不是 `bottom`
- 修复 `n-date-picker` 输入组件在 `date` & `datetime` 类型下未设定主题
- 修复 `n-config-provider` 没有合并继承的主题

### Feats

- `n-collapse` 新增 `arrow` slot

## 2.11.1

更新 package.json & README.md

## 2.11.0

### Breaking Changes

- `n-affix` 的 `listen-to` 属性默认为 `document` (曾为首个可滚动的父节点)

### Feats

- `n-affix` 的 `listen-to` 属性支持 `Window | Document | HTMLElement`
- `n-anchor` 新增 `offset-target` 属性
- `n-select` 新增 `virtual-scroll` 属性
- `n-select` 新增 `consistent-menu-width` 属性
- `n-date-picker` 在确认后再更新值

### Fixes

- 修正 `n-date-picker` 在没有值的状态下起始日期 disabled 状态不正确
- 修正 `n-input-number` 在 blur 后不会恢复有效的值
- 修正 `n-date-picker` 在值为 null 的时候仍然显示选中日期

### Deprecated

- 废弃了 `n-affix` 的 `offset-top` 属性，请使用 `trigger-top` 代替
- 废弃了 `n-affix` 的 `offset-bottom` 属性，请使用 `trigger-bottom` 代替
- 移除了 `n-anchor` 的 `listen-to` 属性

## 2.10.0

### Breaking Changes

- `n-popover` 的 `placement` 属性默认值设为 `'top'`

### Feats

- `n-tabs` 新增 `on-close` 属性
- `n-tabs` 新增 `on-add` 属性
- `n-tab-pane` 新增 `tab` slot
- `n-tab-pane` 的 `tab` 属性支持渲染函数和 VNode
- `n-tabs` 的 `type` 新增 `'line'` 选项
- `n-tabs` 添加阴影来展示滚动状态
- `n-tabs` 新增 `pane-style` 属性

### Fixes

- 修正 `n-layout` `scrollTo` 方法在原生滚动时不生效

### Deprecated

- `n-tab-pane` 的 `label` 属性被废弃，请使用 `tab` 属性代替

## 2.9.0

### Breaking Changes

- `n-layout-sider` 移除了 `show-content`，使用 `show-collapsed-content` 代替

### Feats

- `n-data-table` 支持树形数据
- `n-data-table` 新增 `cascade` 属性
- `n-data-table` 新增 `children-key` 属性
- `n-data-table` 新增 `indent` 属性
- `n-button` 新增 `tag` 属性
- `n-data-table` 新增 `table-layout` 属性
- `n-tree` 新增 `block-line` 属性
- `n-tree` 支持拖放
- `n-menu` 新增 `inverted` 属性
- `n-dropdown` 新增 `inverted` 属性
- `n-tabs` 新增 `addable` 属性
- `n-tabs` 新增 `tab-style` 属性
- `n-tabs` 新增 `tabs-padding` 属性
- `n-tabs` 新增 `default-value` 属性
- `n-layout-sider` & `n-layout-footer` & `n-layout-header` 新增 `inverted` 属性
- `n-data-table` 的 `max-height` & `min-height` 属性接受 CSS 属性
- `n-layout` & `n-layout-content` 新增 `embedded` 属性

### Fixes

- `n-layout` & `n-layout-sider` 的 `scrollTo` 在使用原生滚动条时不生效
- `n-layout-sider` 的 `collapse-mode` 属性不生效
- 内部 selection 组件的主题 peers 中 popover 的 key 不正确

## 2.8.0

### Perf

- 优化 `n-data-table` 初始渲染次数
- 优化 `n-select` 首次打开后打开用时
- 优化 `n-anchor` 滚动性能

### Feats

- `n-tree` 新增 `virtual-scroll` 属性
- `n-data-table` 新增 `virtual-scroll` 属性
- `n-cascader` 新增 `virtual-scroll` 属性
- `n-pagination` 新增 `item-count` 属性
- `n-pagination` 新增 `prefix` 属性
- `n-pagination` 新增 `prefix` slot
- `n-pagination` 新增 `suffix` 属性
- `n-pagination` 新增 `suffix` slot
- `n-input` 新增 `show-count` 属性

### Fixes

- 修正 `n-layout-sider` 折叠后不显示菜单
- 修正 `n-input-number` 在输入不合法 blur 时没有重设回原始值
- 修正 `n-pagination` 在非受控模式下不更新页数

## 2.7.4

### Feats

- `n-form-item` 可以在 `n-form` 外使用

### Fixes

- 修正 `n-checkbox` 勾选图标不显示
- 修正 `n-date-picker` 触发器的图标 transition 效果
- 修正 `n-p`、`n-ol`、`n-ul` 作为最后一个子元素 margin bottom 不是 0
- 修正 `n-checkbox-group` 在非受控模式不工作
- 修正 `n-data-table` 取消全部选择不工作

## 2.7.3

### Feats

- `n-data-table` 高亮排序列
- `n-data-table` 列增加 `render-filter` 属性
- `n-data-table` 列增加 `render-filter-icon` 属性

### Fixes

- `n-data-table` 固定列 box-shadow 在暗色模式更明显
- 修正 `n-color-picker` 值折行
- 修正 `n-form` FormRuleItem.trigger 类型

## 2.7.2

### Feats

- `n-data-table` 增加 `summary` 属性
- `n-data-table` 在 `'type=selection'` 的列增加 `options` 选项

### Fixes

- Fix `n-layout` 横向溢出的问题

## 2.7.1

### Feats

- `n-checkbox` 增加 `focusable` 属性
- `n-cascader` 增加 `action` slot

### Fixes

- 修正 `n-cascader` 点击 checkbox 会触发 loading
- 修正 `n-cascader` 菜单遮罩样式

## 2.7.0

### Breaking Changes

- `n-drawer` 默认不再包含 padding，填充 drawer 的内容可以使用 `n-drawer-content`

### Feats

- `n-drawer` 增加 `content-style` 属性
- `n-layout` 增加 `content-style` 属性
- `n-layout-sider` 增加 `content-style` 属性

## 2.6.0

### Feats

- `n-config-provider` 增加 `cls-prefix` 属性

### Fixes

- 修正 `n-popover` 在静态提升时可能影响别的 popover 的问题

## 2.5.1

### Feats

- `n-color-picker` 增加 `show-alpha` 属性

### Fixes

- 修正 `n-select` 默认 `fallback-option` 属性使组件崩溃

## 2.5.0

### Feats

- 添加 `n-skeleton` 组件
- 添加 `n-calendar` 组件
- 添加 `n-color-picker` 组件
- `n-date-picker` locale 增加 `firstDayOfWeek`
- `n-select` 增加 `showArrow` 属性

### Fixes

- 修正 `n-date-picker` 触发器在焦点在面板内的时候没有 focus 样式
- 修正 `n-button` 加载状态宽度闪烁的问题
- 修正 `n-time-picker` 在 `n-date-picker` 内部关闭动画闪烁的问题
- 修正 popover 内部的卸载组件应卸载于 popover 内部

## 2.4.2

### Feats

- 添加 `n-form-item-gi` 组件

### Fixes

- 修正 `n-ellipsis` & `n-data-table` ellpisis 单元格文本垂直排列错位
- 修正 `n-select` 在输入法输入过程中就进行过滤

## 2.4.1

### Fixes

- 修正 `n-select` 单选过滤模式的光标颜色
- 修正 `n-select` 菜单的 action 部分不能 focus

## 2.4.0

### Feats

- 添加 `n-image` 组件
- 添加 `n-global-style` 组件
- 添加 `n-theme-editor` 组件
- 添加 `n-page-header` 组件
- `n-statistic` 增加 `label` slot
- `n-breadcrumb-item` 增加 `separator` slot & prop
- `n-button` 增加 `bordered` prop
- `n-card` 增加 `footer-style` prop

### Refactors

- 重构 `n-statistic` 样式
- `n-menu` 增加 `options` prop 去替代 `items` prop，`items` prop 被废弃

### Fixes

- 修正 `n-anchor` `ignore-gap` 不生效的问题
- 修正 `n-collapse` 内容被 `overflow: hidden` 截断
- 修正 `n-select` tag 文本溢出
- 修正 `n-popover` 在移动端无法正常关闭的问题

## 2.3.1

### Fixes

- 修正 `n-layout-sider` 横向宽度溢出

## 2.3.0

### Breaking Changes

- 折叠对于 `position="absolute"` 的 `n-layout-sider` 不再生效
- 对于包含 `n-layout-sider` 的 `n-layout` 必须设定 `has-sider`

## 2.2.0

### Feats

- 新增 `n-mention` 组件
- `n-data-table` 支持行展开

### Fixes

- 修正 `n-input` 在暗色主题 focus 状态下的背景颜色在 warning 和 error 的状态不正确
- 修正 `n-input` 在 warning 和 error 状态下光标颜色不正确
- 修正 `n-select` 的 namespace 不正确
- 修正 `n-cascader` 的 namespace 不正确
- 修正 `n-input` 在 textarea 模式无法选中
- 修正 `n-input` 在 textarea 模式没有 box-shadow
- 修正 `n-input` 在 textarea 模式 `autosize` 由于字体不一致导致行数有误
- 修正 `n-input` 在 textarea 模式 `autosize` 在外部使 props.value 改变的时候行数不会变化

### Refactors

- 替换了 `n-empty` 的图标 & 增大了它的尺寸

## 2.1.3

### Fixes

- 修正 `n-data-table` 对于不是最后一个的 td 没有右侧边框
- 修正 `n-data-table` 头部在表格宽度大于 `scroll-x` 的时候不够宽

## 2.1.2

### Feats

- `n-data-table` column 新增 `colSpan` 和 `rowSpan` 属性
- `n-data-table` column 新增 `titleColSpan` 属性

### Fixes

- 修正 `n-dropdown` 在设定 `x` 和 `y` 之后鼠标在外面移动会报错

## 2.1.1

### Fixes

- 修正 `n-select` 选择器溢出计数器 popover 触发区域有误

## 2.1.0

### Breaking Changes

- `n-popover` 默认 `duration` 设为 `100`
- `n-popover` 默认 `delay` 设为 `100`
- `n-tooltip` 默认 `showArrow` 设为 `true`

### Feats

- `n-config-provider` 的 `theme-overrides` 支持继承
- `n-card` 新增 `hoverable` 属性
- `n-select` 新增 `max-tag-count` 属性
- `n-cascader` 新增 `max-tag-count` 属性
- `n-popover` 新增 `get-disabled` 属性
- 新增 `n-ellipsis` 文本省略组件
- `n-popover` `width` prop 新增 `'trigger'` 的值
- `n-data-table` 的列的 `ellipsis` 属性可设为 `n-ellipsis` 的 props

### Fixes

- 修正 `n-cascader` 再点击清除按钮后菜单出现
- 修正 `n-card` 设定高度后 action 不在底部的问题
- 修正 `n-popover` 的 `duration` 和 `delay` 属性执行有问题

## 2.0.1

### Feats

- `n-layout-sider` 新增 `default-collapsed` 属性
- `n-modal` 支持自定义位置

### Fixes

- 修正 `n-menu` 垂直折叠时 `n-menu-item` tooltip 不显示的问题
- 修正 `n-menu` `collapsed-icon-size` 不生效的问题
- 修正 `n-menu` 回调类 prop 不接受数组
- 修正 `n-layout-sider` 按钮被遮挡的问题

## 2.0.0

参考 vue3.md

## 1.6.0

### Fixes

- 修正了 `n-auto-complete` 使用 `textarea` 作为输入元素时菜单无法关闭的问题
- 修正了嵌套 `n-icon` 没有被打平的问题
- 修正了 `n-date-picker` 在类型为 `date` 和 `datetime` 时面板不显示年的问题

### Features

- `n-button` 增加 `dashed` 属性
- 增加 `n-space` 组件
- `n-drawer` 内容可滚动

### Localization

- `n-log` 添加 zhCN 本地化

## 1.5.5 (2020-08-15)

### Breaking Changes

- 修正了所有 `separator` 的拼写（原来错拼为 `seperator`）

### Fixes

- 修正了未设定主题时样式报错的问题
- 修正了 `n-select` `single` `filterable` 时 placeholder 的样式问题

## 1.5.4 (2020-08-08)

### Fixes

- 修正了 Message、Notification、Confirm 不随主题切换的问题

## 1.5.3 (2020-07-23)

### Fixes

- 修正了 `n-select` 在 `placeholder` 为空的时候显示出错的问题

## 1.5.2 (2020-07-22)

### Fixes

- 修正了 `n-radio` 无法聚焦的问题
- 修正了 `n-data-table` 的 `max-height` 样式失效的问题 https://bugs.chromium.org/p/chromium/issues/detail?id=1107223

### Refactors

- 重构了 `n-tag` 的样式

## 1.5.1 (2020-07-20)

### Features

- 为 `n-time-picker` 增加了 `disabled` 属性

### Fixes

- 修正了 `n-radio` 下的子元素无法获取焦点的问题

## 1.5.0 (2020-07-09)

### Breaking Changes

- 重构了试验性的设定主色功能

### Fixes

- 修正了一些零碎的样式错误

## 1.4.1 (2020-06-23)

### Features

- 为 `n-select` 增加了 `autofocus` 属性

## 1.4.0 (2020-06-19)

### Breaking Changes

- `n-menu` 不再支持 slot API

### Features

- 增加了试验性的设定主色功能

## 1.3.5 (2020-06-06)

### Features

- 为 `n-button` 增加了 `attr-type` 属性

### Fixes

- 修正了 `n-input` 如果太宽里面的 input 元素宽度不会展开的问题
- 修正了 `n-input-group` 中 `n-input-number` 边框的样式瑕疵

## 1.3.4 (2020-06-05)

### Fixes

- 修正了 `n-a` 的 `to` 属性不能为对象的问题

## 1.3.3 (2020-06-03)

### Features

- 增加了 `$NOs.theme` 来获取当前操作系统的主题

## 1.3.2 (2020-06-02)

### Fixes

- 修正了 `n-log` 的加载器显示等宽字体的问题
- 修正了 `n-button` icon 有关的类名没有被正确应用的问题

## 1.3.1 (2020-06-01)

### Fixes

- 修正了 `n-data-table` 选框列的选框没有垂直居中的问题
- 修正了 `n-data-table` 表头没 border-color transition 的问题
- 修正了 `$NConfirm` 的 `show-icon` & `closable` & `bordered` 属性设置无效的问题

### Features

- 增加并调整了一些 `n-config-consumer` 样式方案中的颜色

## 1.3.0 (2020-06-01)

### Breaking Changes

- UI 默认样式不再包含外部字体文件，如果需要使用 UI 提供的字体需要明确引入

### Features

- 为 `n-layout` 增加了 `themed-style` 属性

### Fixes

- 修正了 `n-layout-sider` 圆形按钮没有随着折叠状态滚动的问题
- 修正了 `n-form-item` feedback 如果在一开始被设定则消失没有动画的问题
- 修正了 `n-data-table` max-height 相关属性在所有情况下都会被应用的问题
- 修正了一些组件的样式瑕疵

### Refactors

- 调整了一些组件亮色主题下的样式

## 1.2.1 (2020-05-29)

### Fixes

- 修正了 `n-slider` 弹框没有 z-index 的问题

## 1.2.0 (2020-05-29)

### Features

- 为 `n-form-item` 增加了 `feedback` 和 `validation-status` 属性

## 1.1.5 (2020-05-28)

### Features

- 为 `n-collapse` 和 `n-collapse-item` 增加了 `display-directive` 属性
- 为 `n-select` 的 `option` 增加了 `class` 和 `style` 属性
- 为 `n-select` 增加 `debug` 模式

### Fixes

- 修正了 `n-select` 在 disabled 状态下能被清除的问题

## 1.1.4 (2020-05-28)

### Fixes

- 修正了 `n-select` 在多选情况下传入值被直接修改的问题

### Refactors

- 一个 UI 实例最多在一个 Vue 上安装一次

## 1.1.3 (2020-05-20)

### Chores

- 更新 css-render 的依赖

### Fixes

- 修正了 `n-transfer` 在值改变时动画出错的问题

## 1.1.2 (2020-05-19)

### Features

- 为 `n-step` 增加内容的 slot
- 为 `n-checkbox` 增加了 `label` prop

### Performance Improvements

- 所有定位组件按需注册监听器
- 在寻找可滚动节点的过程中使用缓存
- 提升了 `n-button` beforeDestroy 的性能
- 减少了 `n-checkbox` 在值未改变时的重复渲染
- 提升了文字内容的 `n-avatar` 的性能

## 1.1.1 (2020-05-18)

### Fixes

- 更新 css-render 的依赖
- 默认类型的按钮的 icon 的颜色

### Performance Improvements

- 减少了 `n-menu-item` 没用的重复渲染
- 减少了文档页面没用的重复渲染

### Refactors

- 为了性能重构了 `n-nimbus-service-layout` 的部分代码

## 1.1.0 (2020-05-16)

### Features

- `n-button` 接受自定义颜色

### Refactors

- 将内部所有使用 $slots 的地方换为 $scopedSlots 来获得更好的鲁棒性
- 将部分按钮样式生成转移到组件内动态进行

## 1.0.14 (2020-05-15)

### Fixes

- 修正了 `line` 型 `n-tabs` 线不随 `activeName` 属性改变的问题
- 修正了 `n-tabs` 滚动按钮没有随着宽度改变触发的问题
- 修正了 `n-tabs` 高度变化会导致一些不期望的调用的问题

## 1.0.13 (2020-05-14)

### Fixes

- 修正 `n-form-item-col` & `n-form-item-row` 的 label slot 不显示的问题

## 1.0.12 (2020-04-30)

### Fixes

- 修正了一些 CSS 长度属性格式化错误的问题

## 1.0.11 (2020-04-30)

### Features

- 为 `n-select` 增加了 `fallback-option` 属性用于控制无对应选项时的回退选项

### Fixes

- 解决了 `n-data-table` 在没有数据时 `max-height` 和 `min-height` 错误显示的问题

### Breaking Changes

- `n-data-table` 的 `max-height` 和 `min-height` 会对表格部分的整体生效，不只是表格的内容部分
- `n-select` 在默认情况下会显示选项中不存在的值

## 1.0.10 (2020-04-28)

### Features

- 为 `n-collapse` 增加了 `arrow-placement` 属性
- 为 `n-collapse-item` 增加了`arrow` slot

### Fixes

- 解决了可卸载组件在嵌套成 `modal > drawer > component` 样子的时候会被卸载到错误位置的问题

## 1.0.9 (2020-04-23)

### Features

- 为 `n-input` 增加了 `autofocus` 选项
- 为 `NMessage` 增加了 `closable` 选项

### Fixes

- 解决了 `n-tag` `closable` 默认值被设为 `true` 的问题
- 解决了 `n-data-table` 不能使用全部 `pagination` prop 的问题
- 解决了 `n-pagination` `on-page-size-change` 不生效的问题

## 1.0.8 (2020-04-22)

### Features

- 增加 `n-dynamic-tags` 组件
- `styleScheme` 新增暴露颜色 `tableHeaderOverlayBackgroundColor` & `inputOverlayBackgroundColor`

## 1.0.7 (2020-04-10)

### Features

- 为 `n-data-table` 的 `column` 增加了 `filter-option-value` 的属性来应对单选的情况

### Fixes

- 解决了 `n-collpase-item` 不支持 `number` 的问题

## 1.0.6 (2020-04-03)

### Fixes

- 解决了所有的 `console` 语句都在打包中被删除了的问题

## 1.0.5 (2020-03-27)

### Features

- 改变 `n-data-table` 的 filters 的数据类型从数组改变成对象

### Fixes

- `n-data-table` 在有多列筛选的情况下数据不能被正确筛选

## 1.0.4 (2020-03-26)

### Features

- 当选项过多时，`n-data-table` 过滤菜单的内容可以滚动

## 1.0.3 (2020-03-25)

### Features

- `$NMessage`, `$NNotification`, `$NConfirm` 的获取到的主题会应用到他们的内部组件

### Fixes

- 多个 naive-ui 共存时定位元素会产生冲突
- `n-form-item` 的 validate 方法在某些 validator 的返回值下不会 resolve
- `$NConfirm` 主题未随 `n-config-provider` 切换

## 1.0.2 (2020-03-23)

### Fixes

- `n-transfer` 的选项在值变化之后没有重置
- `n-nimbus-service-layout` (deprecated) 没有兼容 Vue Router(3.1 版本以下) `push` 方法的返回值

## 1.0.1 (2020-03-21)

### Features

- `n-layout-sider` 的 `show-trigger` 增加了 `'bar'` & `'arrow-circle'` 选项

### Fixes

- `n-scrollbar` 的轨道会挡住鼠标事件

### Features

- `n-data-table` 增加了 empty 插槽 [#86](https://github.com/TuSimple/naive-ui/issues/86)<|MERGE_RESOLUTION|>--- conflicted
+++ resolved
@@ -1,8 +1,5 @@
 # CHANGELOG
 
-<<<<<<< HEAD
-## 2.12.0 (2021-06-16)
-=======
 ## Pending
 
 ### Feats
@@ -20,8 +17,7 @@
 - 修复 `n-notification` 位置不正确
 - 修复 `n-message` 的 content & option 类型不正确
 
-## 2.12.0 (2020-06-16)
->>>>>>> 59e02912
+## 2.12.0 (2021-06-16)
 
 ### Breaking Changes
 
